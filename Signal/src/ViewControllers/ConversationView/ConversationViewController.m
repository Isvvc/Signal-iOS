--- conflicted
+++ resolved
@@ -3958,82 +3958,6 @@
     }
 }
 
-<<<<<<< HEAD
-// MARK: -
-
-- (void)updateContentInsetsAnimated:(BOOL)animated
-{
-    OWSAssertIsOnMainThread();
-
-    if (self.isMeasuringKeyboardHeight) {
-        return;
-    }
-
-    // Don't update the content insets if an interactive pop is in progress
-    switch (self.navigationController.interactivePopGestureRecognizer.state) {
-        case UIGestureRecognizerStatePossible:
-        case UIGestureRecognizerStateFailed:
-            break;
-        default:
-            return;
-    }
-
-    [self.view layoutIfNeeded];
-
-    UIEdgeInsets oldInsets = self.collectionView.contentInset;
-    UIEdgeInsets newInsets = oldInsets;
-
-    newInsets.bottom = self.messageActionsExtraContentInsetPadding + self.inputAccessoryPlaceholder.keyboardOverlap
-        + self.bottomBar.height - self.view.safeAreaInsets.bottom;
-    newInsets.top = self.messageActionsExtraContentInsetPadding + self.bannerView.height;
-
-    BOOL wasScrolledToBottom = [self isScrolledToBottom];
-
-    // Changing the contentInset can change the contentOffset, so make sure we
-    // stash the current value before making any changes.
-    CGFloat oldYOffset = self.collectionView.contentOffset.y;
-
-    BOOL didChangeInsets = !UIEdgeInsetsEqualToEdgeInsets(oldInsets, newInsets);
-
-    [UIView performWithoutAnimation:^{
-        if (didChangeInsets) {
-            self.collectionView.contentInset = newInsets;
-        }
-        self.collectionView.scrollIndicatorInsets = newInsets;
-    }];
-
-    // Adjust content offset to prevent the presented keyboard from obscuring content.
-    if (!didChangeInsets) {
-        // Do nothing.
-        //
-        // If content inset didn't change, no need to update content offset.
-    } else if (!self.hasAppearedAndHasAppliedFirstLoad) {
-        // Do nothing.
-    } else if (wasScrolledToBottom) {
-        // If we were scrolled to the bottom, don't do any fancy math. Just stay at the bottom.
-        [self scrollToBottomOfLoadWindowWithAnimated:NO];
-    } else if (self.isViewCompletelyAppeared) {
-        // If we were scrolled away from the bottom, shift the content in lockstep with the
-        // keyboard, up to the limits of the content bounds.
-        CGFloat insetChange = newInsets.bottom - oldInsets.bottom;
-
-        // Only update the content offset if the inset has changed.
-        if (insetChange != 0) {
-            // The content offset can go negative, up to the size of the top layout guide.
-            // This accounts for the extended layout under the navigation bar.
-            OWSAssertDebug(self.topLayoutGuide.length == self.view.safeAreaInsets.top);
-            CGFloat minYOffset = -self.view.safeAreaInsets.top;
-
-            CGFloat newYOffset = CGFloatClamp(oldYOffset + insetChange, minYOffset, self.safeContentHeight);
-            CGPoint newOffset = CGPointMake(0, newYOffset);
-
-            [UIView performWithoutAnimation:^{ [self.collectionView setContentOffset:newOffset animated:NO]; }];
-        }
-    }
-}
-
-=======
->>>>>>> e5c02a53
 #pragma mark - Keyboard Shortcuts
 
 - (void)focusInputToolbar
