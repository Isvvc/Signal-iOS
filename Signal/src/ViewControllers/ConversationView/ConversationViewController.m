--- conflicted
+++ resolved
@@ -2224,13 +2224,8 @@
     OWSAssertDebug(attachmentStream);
 
     NSFileManager *fileManager = [NSFileManager defaultManager];
-<<<<<<< HEAD
-    if (![fileManager fileExistsAtPath:[attachmentStream.mediaURL path]]) {
-        OWSFailDebug(@"Missing video file: %@", attachmentStream.mediaURL);
-=======
     if (![fileManager fileExistsAtPath:attachmentStream.originalFilePath]) {
-        OWSFail(@"%@ Missing audio file: %@", self.logTag, attachmentStream.originalFilePath);
->>>>>>> 654c98d8
+        OWSFailDebug(@"Missing video file: %@", attachmentStream.originalMediaURL);
     }
 
     [self dismissKeyBoard];
