--- conflicted
+++ resolved
@@ -351,16 +351,13 @@
 }
 
 - (id<GroupV2Updates>)groupV2Updates
-<<<<<<< HEAD
-=======
 {
     return SSKEnvironment.shared.groupV2Updates;
 }
 
 - (id<SyncManagerProtocol>)syncManager
->>>>>>> 7f6aed37
-{
-    return SSKEnvironment.shared.groupV2Updates;
+{
+    return SSKEnvironment.shared.syncManager;
 }
 
 #pragma mark -
@@ -507,17 +504,6 @@
     [self.groupV2Updates tryToRefreshV2GroupUpToCurrentRevisionAfterMessageProcessingWithThrottling:groupThread];
 }
 
-- (void)updateV2GroupIfNecessary
-{
-    if (!self.thread.isGroupV2Thread) {
-        return;
-    }
-    TSGroupThread *groupThread = (TSGroupThread *)self.thread;
-    // Try to update the v2 group to latest from the service.
-    // This will help keep us in sync if we've missed any group updates, etc.
-    [self.groupV2Updates tryToRefreshV2GroupUpToCurrentRevisionAfterMessageProcessingWithThrottling:groupThread];
-}
-
 - (void)dealloc
 {
     [self.reloadTimer invalidate];
@@ -5353,173 +5339,6 @@
         }];
 }
 
-<<<<<<< HEAD
-=======
-- (void)messageRequestViewDidTapBlock
-{
-    OWSAssertIsOnMainThread();
-
-    NSString *actionSheetTitle;
-    NSString *actionSheetMessage;
-    if (self.thread.isGroupThread) {
-        actionSheetTitle = NSLocalizedString(@"MESSAGE_REQUEST_BLOCK_GROUP_TITLE",
-            @"Action sheet title to confirm blocking a group via a message request.");
-        actionSheetMessage = NSLocalizedString(@"MESSAGE_REQUEST_BLOCK_GROUP_MESSAGE",
-            @"Action sheet message to confirm blocking a group via a message request.");
-    } else {
-        actionSheetTitle = NSLocalizedString(@"MESSAGE_REQUEST_BLOCK_CONVERSATION_TITLE",
-            @"Action sheet title to confirm blocking a conversation via a message request.");
-        actionSheetMessage = NSLocalizedString(@"MESSAGE_REQUEST_BLOCK_CONVERSATION_MESSAGE",
-            @"Action sheet message to confirm blocking a conversation via a message request.");
-    }
-
-    ActionSheetController *actionSheet = [[ActionSheetController alloc] initWithTitle:actionSheetTitle
-                                                                              message:actionSheetMessage];
-
-    ActionSheetAction *blockAction = [[ActionSheetAction alloc]
-        initWithTitle:NSLocalizedString(@"MESSAGE_REQUEST_BLOCK_ACTION",
-                          @"Action sheet action to confirm blocking a thread via a message request.")
-                style:ActionSheetActionStyleDefault
-              handler:^(ActionSheetAction *action) {
-                  [self.blockingManager addBlockedThread:self.thread wasLocallyInitiated:YES];
-                  [self.syncManager
-                      sendMessageRequestResponseSyncMessageWithThread:self.thread
-                                                         responseType:OWSSyncMessageRequestResponseType_Block];
-              }];
-    [actionSheet addAction:blockAction];
-
-    ActionSheetAction *blockAndDeleteAction = [[ActionSheetAction alloc]
-        initWithTitle:NSLocalizedString(@"MESSAGE_REQUEST_BLOCK_AND_DELETE_ACTION",
-                          @"Action sheet action to confirm blocking and deleting a thread via a message request.")
-                style:ActionSheetActionStyleDefault
-              handler:^(ActionSheetAction *action) {
-                  [self.blockingManager addBlockedThread:self.thread wasLocallyInitiated:YES];
-                  [self.syncManager
-                      sendMessageRequestResponseSyncMessageWithThread:self.thread
-                                                         responseType:OWSSyncMessageRequestResponseType_BlockAndDelete];
-
-                  [self deleteThread];
-              }];
-    [actionSheet addAction:blockAndDeleteAction];
-
-    [actionSheet addAction:OWSActionSheets.cancelAction];
-
-    [self presentActionSheet:actionSheet];
-}
-
-- (void)messageRequestViewDidTapDelete
-{
-    OWSAssertIsOnMainThread();
-
-    NSString *actionSheetTitle;
-    NSString *actionSheetMessage;
-    NSString *actionSheetAction;
-    if (self.thread.isGroupThread) {
-        actionSheetTitle = NSLocalizedString(@"MESSAGE_REQUEST_DELETE_GROUP_TITLE",
-            @"Action sheet title to confirm deleting a group via a message request.");
-        actionSheetMessage = NSLocalizedString(@"MESSAGE_REQUEST_DELETE_GROUP_MESSAGE",
-            @"Action sheet message to confirm deleting a group via a message request.");
-        actionSheetAction = NSLocalizedString(@"MESSAGE_REQUEST_DELETE_GROUP_ACTION",
-            @"Action sheet action to confirm deleting a group via a message request.");
-    } else {
-        actionSheetTitle = NSLocalizedString(@"MESSAGE_REQUEST_DELETE_CONVERSATION_TITLE",
-            @"Action sheet title to confirm deleting a conversation via a message request.");
-        actionSheetMessage = NSLocalizedString(@"MESSAGE_REQUEST_DELETE_CONVERSATION_MESSAGE",
-            @"Action sheet message to confirm deleting a conversation via a message request.");
-        actionSheetAction = NSLocalizedString(@"MESSAGE_REQUEST_DELETE_CONVERSATION_ACTION",
-            @"Action sheet action to confirm deleting a conversation via a message request.");
-    }
-
-    [OWSActionSheets
-        showConfirmationAlertWithTitle:actionSheetTitle
-                               message:actionSheetMessage
-                          proceedTitle:actionSheetAction
-                         proceedAction:^(ActionSheetAction *action) {
-                             [self.syncManager
-                                 sendMessageRequestResponseSyncMessageWithThread:self.thread
-                                                                    responseType:
-                                                                        OWSSyncMessageRequestResponseType_Delete];
-                             [self deleteThread];
-                         }];
-}
-
-- (void)deleteThread
-{
-    void (^completion)(void) = ^{
-        [self.databaseStorage writeWithBlock:^(SDSAnyWriteTransaction *transaction) {
-            [self.thread softDeleteThreadWithTransaction:transaction];
-        }];
-        [self.conversationSplitViewController closeSelectedConversationAnimated:YES];
-    };
-
-    if ([self.thread isKindOfClass:[TSGroupThread class]]) {
-        TSGroupThread *groupThread = (TSGroupThread *)self.thread;
-
-        // Leave the group if we're a member.
-        if (groupThread.isLocalUserInGroup) {
-            [ThreadUtil leaveGroupThreadAsync:groupThread fromViewController:self success:completion];
-            return;
-        }
-    }
-
-    // If we don't need to leave the group, finish up immediately.
-    completion();
-}
-
-- (void)messageRequestViewDidTapAccept
-{
-    OWSAssertIsOnMainThread();
-
-    [self.profileManager addThreadToProfileWhitelist:self.thread];
-    [self.syncManager sendMessageRequestResponseSyncMessageWithThread:self.thread
-                                                         responseType:OWSSyncMessageRequestResponseType_Accept];
-    [self dismissMessageRequestView];
-}
-
-- (void)messageRequestViewDidTapUnblock
-{
-    OWSAssertIsOnMainThread();
-
-    NSString *threadName;
-    NSString *message;
-    if (self.thread.isGroupThread) {
-        TSGroupThread *groupThread = (TSGroupThread *)self.thread;
-        threadName = groupThread.groupNameOrDefault;
-        message = NSLocalizedString(
-            @"BLOCK_LIST_UNBLOCK_GROUP_MESSAGE", @"An explanation of what unblocking a group means.");
-    } else {
-        TSContactThread *contactThread = (TSContactThread *)self.thread;
-        threadName = [self.contactsManager displayNameForAddress:contactThread.contactAddress];
-        message = NSLocalizedString(
-            @"BLOCK_LIST_UNBLOCK_CONTACT_MESSAGE", @"An explanation of what unblocking a contact means.");
-    }
-
-    [OWSActionSheets
-        showConfirmationAlertWithTitle:[NSString
-                                           stringWithFormat:NSLocalizedString(@"BLOCK_LIST_UNBLOCK_TITLE_FORMAT",
-                                                                @"A format for the 'unblock conversation' action sheet "
-                                                                @"title. Embeds the {{conversation title}}."),
-                                           threadName]
-                               message:message
-                          proceedTitle:NSLocalizedString(
-                                           @"BLOCK_LIST_UNBLOCK_BUTTON", @"Button label for the 'unblock' button")
-                         proceedAction:^(ActionSheetAction *action) {
-                             [self.blockingManager removeBlockedThread:self.thread wasLocallyInitiated:YES];
-                             [self messageRequestViewDidTapAccept];
-                         }];
-}
-
-- (void)messageRequestViewDidTapLearnMore
-{
-    OWSAssertIsOnMainThread();
-
-    // TODO Message Request: Use right support url. Right now this just links to the profiles FAQ
-    SFSafariViewController *safariVC = [[SFSafariViewController alloc]
-        initWithURL:[NSURL URLWithString:@"https://support.signal.org/hc/en-us/articles/360007459591"]];
-    [self presentViewController:safariVC animated:YES completion:nil];
-}
-
->>>>>>> 7f6aed37
 #pragma mark - LocationPickerDelegate
 
 - (void)didPickLocation:(LocationPicker *)locationPicker location:(Location *)location
