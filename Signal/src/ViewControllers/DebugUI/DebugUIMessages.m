--- conflicted
+++ resolved
@@ -1546,7 +1546,6 @@
     });
 }
 
-<<<<<<< HEAD
 + (void)createTimestampMessagesInThread:(TSThread *)thread
 {
     OWSAssert(thread);
@@ -1600,7 +1599,8 @@
             }
         }
     }];
-=======
+}
+
 + (void)testIndicScriptsInThread:(TSThread *)thread
 {
     NSArray<NSString *> *strings = @[
@@ -1647,43 +1647,42 @@
 + (void)testZalgoTextInThread:(TSThread *)thread
 {
     NSArray<NSString *> *strings = @[
-                                     @"Ṱ̴̤̺̣͚͚̭̰̤̮̑̓̀͂͘͡h̵̢̤͔̼̗̦̖̬͌̀͒̀͘i̴̮̤͎͎̝̖̻͓̅̆͆̓̎͘͡ͅŝ̡̡̳͔̓͗̾̀̇͒͘͢͢͡͡ ỉ̛̲̩̫̝͉̀̒͐͋̾͘͢͡͞s̶̨̫̞̜̹͛́̇͑̅̒̊̈ s̵͍̲̗̠̗͈̦̬̉̿͂̏̐͆̾͐͊̾ǫ̶͍̼̝̉͊̉͢͜͞͝ͅͅṁ̵̡̨̬̤̝͔̣̄̍̋͊̿̄͋̈ͅe̪̪̻̱͖͚͈̲̍̃͘͠͝ z̷̢̢̛̩̦̱̺̼͑́̉̾ą͕͎̠̮̹̱̓̔̓̈̈́̅̐͢l̵̨͚̜͉̟̜͉͎̃͆͆͒͑̍̈̚͜͞ğ͔̖̫̞͎͍̒̂́̒̿̽̆͟o̶̢̬͚̘̤̪͇̻̒̋̇̊̏͢͡͡͠ͅ t̡̛̥̦̪̮̅̓̑̈́̉̓̽͛͢͡ȩ̡̩͓͈̩͎͗̔͑̌̓͊͆͝x̫̦͓̤͓̘̝̪͊̆͌͊̽̃̏͒͘͘͢ẗ̶̢̨̛̰̯͕͔́̐͗͌͟͠.̷̩̼̼̩̞̘̪́͗̅͊̎̾̅̏̀̕͟ͅ",
-                                     @"This is some normal text",
-                                     ];
-    
+        @"Ṱ̴̤̺̣͚͚̭̰̤̮̑̓̀͂͘͡h̵̢̤͔̼̗̦̖̬͌̀͒̀͘i̴̮̤͎͎̝̖̻͓̅̆͆̓̎͘͡ͅŝ̡̡̳͔̓͗̾̀̇͒͘͢͢͡͡ ỉ̛̲̩̫̝͉̀̒͐͋̾͘͢͡͞s̶̨̫̞̜̹͛́̇͑̅̒̊̈ s̵͍̲̗̠̗͈̦̬̉̿͂̏̐͆̾͐͊̾ǫ̶͍̼̝̉͊̉͢͜͞͝ͅͅṁ̵̡̨̬̤̝͔̣̄̍̋͊̿̄͋̈ͅe̪̪̻̱͖͚͈̲̍̃͘͠͝ z̷̢̢̛̩̦̱̺̼͑́̉̾ą͕͎̠̮̹̱̓̔̓̈̈́̅̐͢l̵̨͚̜͉̟̜͉͎̃͆͆͒͑̍̈̚͜͞ğ͔̖̫̞͎͍̒̂́̒̿̽̆͟o̶̢̬͚̘̤̪͇̻̒̋̇̊̏͢͡͡͠ͅ t̡̛̥̦̪̮̅̓̑̈́̉̓̽͛͢͡ȩ̡̩͓͈̩͎͗̔͑̌̓͊͆͝x̫̦͓̤͓̘̝̪͊̆͌͊̽̃̏͒͘͘͢ẗ̶̢̨̛̰̯͕͔́̐͗͌͟͠.̷̩̼̼̩̞̘̪́͗̅͊̎̾̅̏̀̕͟ͅ",
+        @"This is some normal text",
+    ];
+
     [TSStorageManager.sharedManager.dbReadWriteConnection
-     readWriteWithBlock:^(YapDatabaseReadWriteTransaction *transaction) {
-         for (NSString *string in strings) {
-             DDLogInfo(@"%@ sending zalgo", self.logTag);
-             
-             {
-                 TSIncomingMessage *message =
-                 [[TSIncomingMessage alloc] initWithTimestamp:[NSDate ows_millisecondTimeStamp]
-                                                     inThread:thread
-                                                     authorId:@"+19174054215"
-                                               sourceDeviceId:0
-                                                  messageBody:string];
-                 [message saveWithTransaction:transaction];
-                 [message markAsReadWithTransaction:transaction sendReadReceipt:NO updateExpiration:NO];
-             }
-             {
-                 NSString *recipientId = @"+19174054215";
-                 NSString *groupName = string;
-                 NSMutableArray<NSString *> *recipientIds = [@[
-                                                               recipientId,
-                                                               [TSAccountManager localNumber],
-                                                               ] mutableCopy];
-                 NSData *groupId = [SecurityUtils generateRandomBytes:16];
-                 TSGroupModel *groupModel =
-                 [[TSGroupModel alloc] initWithTitle:groupName memberIds:recipientIds image:nil groupId:groupId];
-                 
-                 TSGroupThread *groupThread =
-                 [TSGroupThread getOrCreateThreadWithGroupModel:groupModel transaction:transaction];
-                 OWSAssert(groupThread);
-             }
-         }
-     }];
->>>>>>> 4c8c40ca
+        readWriteWithBlock:^(YapDatabaseReadWriteTransaction *transaction) {
+            for (NSString *string in strings) {
+                DDLogInfo(@"%@ sending zalgo", self.logTag);
+
+                {
+                    TSIncomingMessage *message =
+                        [[TSIncomingMessage alloc] initWithTimestamp:[NSDate ows_millisecondTimeStamp]
+                                                            inThread:thread
+                                                            authorId:@"+19174054215"
+                                                      sourceDeviceId:0
+                                                         messageBody:string];
+                    [message saveWithTransaction:transaction];
+                    [message markAsReadWithTransaction:transaction sendReadReceipt:NO updateExpiration:NO];
+                }
+                {
+                    NSString *recipientId = @"+19174054215";
+                    NSString *groupName = string;
+                    NSMutableArray<NSString *> *recipientIds = [@[
+                        recipientId,
+                        [TSAccountManager localNumber],
+                    ] mutableCopy];
+                    NSData *groupId = [SecurityUtils generateRandomBytes:16];
+                    TSGroupModel *groupModel =
+                        [[TSGroupModel alloc] initWithTitle:groupName memberIds:recipientIds image:nil groupId:groupId];
+
+                    TSGroupThread *groupThread =
+                        [TSGroupThread getOrCreateThreadWithGroupModel:groupModel transaction:transaction];
+                    OWSAssert(groupThread);
+                }
+            }
+        }];
 }
 
 @end
