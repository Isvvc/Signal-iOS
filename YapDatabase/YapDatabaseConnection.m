#import "YapDatabaseConnection.h"

#import "YapCache.h"
#import "YapCollectionKey.h"
#import "YapDatabaseConnectionState.h"
#import "YapDatabaseExtensionPrivate.h"
#import "YapDatabaseLogging.h"
#import "YapDatabasePrivate.h"
#import "YapDatabaseString.h"
#import "YapNull.h"
#import "YapSet.h"
#import "YapTouch.h"

#import <objc/runtime.h>
#import <mach/mach_time.h>
#import <libkern/OSAtomic.h>

#if TARGET_OS_IPHONE
#import <UIKit/UIKit.h>
#endif

#include "yap_vfs_shim.h"

#if ! __has_feature(objc_arc)
#warning This file must be compiled with ARC. Use -fobjc-arc flag (or convert project to ARC).
#endif

/**
 * Define log level for this file: OFF, ERROR, WARN, INFO, VERBOSE
 * See YapDatabaseLogging.h for more information.
**/
#if DEBUG
  static const int ydbLogLevel = YDB_LOG_LEVEL_INFO;
#else
  static const int ydbLogLevel = YDB_LOG_LEVEL_WARN;
#endif
#pragma unused(ydbLogLevel)

static NSUInteger const UNLIMITED_CACHE_LIMIT = 0;
static NSUInteger const MIN_KEY_CACHE_LIMIT   = 500;

#if YapDatabaseEnforcePermittedTransactions

typedef BOOL (*IMP_NSThread_isMainThread)(id, SEL);
static IMP_NSThread_isMainThread ydb_NSThread_isMainThread;
static Class ydb_NSThread_Class;

NS_INLINE BOOL YDBIsMainThread()
{
	return ydb_NSThread_isMainThread(ydb_NSThread_Class, @selector(isMainThread));
}

#endif

static const char * const yap_vfs_shim_name = "yap_vfs_shim";

static void yapNotifyDidRead(yap_file *file)
{
	__unsafe_unretained YapDatabaseConnection *connection =
	          (__bridge YapDatabaseConnection *)file->yap_database_connection;
	
	if (connection)
	{
		if (connection->needsMarkSqlLevelSharedReadLock)
			[connection markSqlLevelSharedReadLockAcquired];
	}
	
	file->xNotifyDidRead = NULL;
}


static int connectionBusyHandler(void *ptr, int count)
{
	__unsafe_unretained YapDatabaseConnection *connection = (__bridge YapDatabaseConnection *)ptr;
	
	// sleep 50 milliseconds
	int millis = 50;
	usleep(millis * 1000);
	
	// log every 250 milliseconds
	if ((count >= 4) && (count % 4 == 0)) {
   	YDBLogWarn(@"Delay obtaining SQLite lock on connection (%p): %d milliseconds."
		           @" Is another process locking the database?", connection, (millis * (count+1)));
	}
	
	return 1;
}

@implementation YapDatabaseConnection {
@private
	
	uint64_t snapshot;
	
	id sharedKeySetForInternalChangeset;
	id sharedKeySetForExternalChangeset;
	
	YapDatabaseReadTransaction *longLivedReadTransaction;
	BOOL throwExceptionsForImplicitlyEndingLongLivedReadTransaction;
	NSMutableArray *pendingChangesets;
	NSMutableArray *processedChangesets;
	
	NSDictionary *registeredExtensions;
	BOOL registeredExtensionsChanged;
	
	NSDictionary *registeredMemoryTables;
	BOOL registeredMemoryTablesChanged;
	
	NSMutableDictionary *extensions;
	BOOL extensionsReady;
	id sharedKeySetForExtensions;
	
	sqlite3_stmt *beginTransactionStatement;
    sqlite3_stmt *beginImmediateTransactionStatement;
	sqlite3_stmt *commitTransactionStatement;
	sqlite3_stmt *rollbackTransactionStatement;
	
	sqlite3_stmt *yapGetDataForKeyStatement;   // Against "yap" database, for internal use
	sqlite3_stmt *yapSetDataForKeyStatement;   // Against "yap" database, for internal use
	sqlite3_stmt *yapRemoveForKeyStatement;    // Against "yap" database, for internal use
	sqlite3_stmt *yapRemoveExtensionStatement; // Against "yap" database, for internal use
	
	sqlite3_stmt *getCollectionCountStatement;
	sqlite3_stmt *getKeyCountForCollectionStatement;
	sqlite3_stmt *getKeyCountForAllStatement;
	sqlite3_stmt *getCountForRowidStatement;
	sqlite3_stmt *getRowidForKeyStatement;
	sqlite3_stmt *getKeyForRowidStatement;
	sqlite3_stmt *getDataForRowidStatement;
	sqlite3_stmt *getMetadataForRowidStatement;
	sqlite3_stmt *getAllForRowidStatement;
	sqlite3_stmt *getDataForKeyStatement;
	sqlite3_stmt *getMetadataForKeyStatement;
	sqlite3_stmt *getAllForKeyStatement;
	sqlite3_stmt *insertForRowidStatement;
	sqlite3_stmt *updateAllForRowidStatement;
	sqlite3_stmt *updateObjectForRowidStatement;
	sqlite3_stmt *updateMetadataForRowidStatement;
	sqlite3_stmt *removeForRowidStatement;
	sqlite3_stmt *removeCollectionStatement;
	sqlite3_stmt *removeAllStatement;
	
	sqlite3_stmt *enumerateCollectionsStatement;
	sqlite3_stmt *enumerateCollectionsForKeyStatement;
	sqlite3_stmt *enumerateKeysInCollectionStatement;
	sqlite3_stmt *enumerateKeysInAllCollectionsStatement;
	sqlite3_stmt *enumerateKeysAndMetadataInCollectionStatement;
	sqlite3_stmt *enumerateKeysAndMetadataInAllCollectionsStatement;
	sqlite3_stmt *enumerateKeysAndObjectsInCollectionStatement;
	sqlite3_stmt *enumerateKeysAndObjectsInAllCollectionsStatement;
	sqlite3_stmt *enumerateRowsInCollectionStatement;
	sqlite3_stmt *enumerateRowsInAllCollectionsStatement;
	
	OSSpinLock lock;
	BOOL writeQueueSuspended;
	BOOL activeReadWriteTransaction;
}

+ (void)load
{
	static BOOL loaded = NO;
	if (!loaded)
	{
		// Method swizzle:
		// Both 'extension:' and 'ext:' are designed to be the same method (with ext: shorthand for extension:).
		// So swap out the ext: method to point to extension:.
		
		Method extMethod = class_getInstanceMethod([self class], @selector(ext:));
		IMP extensionIMP = class_getMethodImplementation([self class], @selector(extension:));
		
		method_setImplementation(extMethod, extensionIMP);
		loaded = YES;
		
	#if YapDatabaseEnforcePermittedTransactions
		
		// Optimized invocation of [NSThread isMainThread].
		// Benchmarks seem to indicate:
		// - ~30% performance improvement on the main thread
		// - ~50% performance improvement on background thread(s)
		
		ydb_NSThread_isMainThread = (IMP_NSThread_isMainThread)[NSThread methodForSelector:@selector(isMainThread)];
		ydb_NSThread_Class = [NSThread class];
		
	#endif
		
		// Register the yap_vfs shim with sqlite.
		// This only needs to be done once.
		
		yap_vfs_shim_register(yap_vfs_shim_name, NULL);
	}
}

- (id)initWithDatabase:(YapDatabase *)inDatabase
{
	if ((self = [super init]))
	{
		database = inDatabase;
		connectionQueue = dispatch_queue_create("YapDatabaseConnection", NULL);
		
		IsOnConnectionQueueKey = &IsOnConnectionQueueKey;
		dispatch_queue_set_specific(connectionQueue, IsOnConnectionQueueKey, IsOnConnectionQueueKey, NULL);
		
	#if DEBUG
		throwExceptionsForImplicitlyEndingLongLivedReadTransaction = YES;
	#else
		throwExceptionsForImplicitlyEndingLongLivedReadTransaction = NO;
	#endif
		
		pendingChangesets = [[NSMutableArray alloc] init];
		processedChangesets = [[NSMutableArray alloc] init];
		
		sharedKeySetForInternalChangeset = [NSDictionary sharedKeySetForKeys:[self internalChangesetKeys]];
		sharedKeySetForExternalChangeset = [NSDictionary sharedKeySetForKeys:[self externalChangesetKeys]];
		sharedKeySetForExtensions        = [NSDictionary sharedKeySetForKeys:@[]];
		
		extensions = [[NSMutableDictionary alloc] init];
		
		YapDatabaseConnectionDefaults *defaults = [database connectionDefaults];
		
		objectCacheLimit = defaults.objectCacheLimit;
		metadataCacheLimit = defaults.metadataCacheLimit;
		
		if (defaults.objectCacheEnabled)
		{
			[self initializeObjectCache];
		}
		if (defaults.metadataCacheEnabled)
		{
			[self initializeMetadataCache];
		}
		
		NSUInteger keyCacheLimit = [self calculateKeyCacheLimit];
		
		keyCache = [[YapCache alloc] initWithCountLimit:keyCacheLimit];
		keyCache.allowedKeyClasses = [NSSet setWithObject:[NSNumber class]];
		keyCache.allowedObjectClasses = [NSSet setWithObject:[YapCollectionKey class]];
		
		objectPolicy = defaults.objectPolicy;
		metadataPolicy = defaults.metadataPolicy;
		
		#if YapDatabaseEnforcePermittedTransactions
		self.permittedTransactions = YDB_AnyTransaction;
		#endif
		
		#if TARGET_OS_IPHONE
		self.autoFlushMemoryFlags = defaults.autoFlushMemoryFlags;
		#endif
		
		lock = OS_SPINLOCK_INIT;
		
		db = [database connectionPoolDequeue];
		if (db == NULL)
		{
			// Open the database connection.
			//
			// We use SQLITE_OPEN_NOMUTEX to use the multi-thread threading mode,
			// as we will be serializing access to the connection externally.
			
			int flags = SQLITE_OPEN_READWRITE | SQLITE_OPEN_CREATE | SQLITE_OPEN_NOMUTEX | SQLITE_OPEN_PRIVATECACHE;
			
			int status = sqlite3_open_v2([database.databasePath UTF8String], &db, flags, yap_vfs_shim_name);
			if (status != SQLITE_OK)
			{
				// Sometimes the open function returns a db to allow us to query it for the error message
				if (db) {
					YDBLogWarn(@"Error opening database: %d %s", status, sqlite3_errmsg(db));
				}
				else {
					YDBLogError(@"Error opening database: %d", status);
				}
			}
			else
			{
				// Set configurable pragmas
				
				YapDatabaseOptions *options = database.options;
				
				YapDatabasePragmaSynchronous pragmaSynchronous = options.pragmaSynchronous;
				
				if (pragmaSynchronous == YapDatabasePragmaSynchronous_Off ||
				    pragmaSynchronous == YapDatabasePragmaSynchronous_Normal)
				{
					char *pragma_stmt = NULL;
					
					if (pragmaSynchronous == YapDatabasePragmaSynchronous_Off)
						pragma_stmt = "PRAGMA synchronous = OFF;";
					else
						pragma_stmt = "PRAGMA synchronous = NORMAL;";
				
					status = sqlite3_exec(db, pragma_stmt, NULL, NULL, NULL);
					if (status != SQLITE_OK)
					{
						YDBLogError(@"Error setting PRAGMA synchronous: %d %s", status, sqlite3_errmsg(db));
					}
				}
				
				if (options.pragmaMMapSize > 0)
				{
					NSString *pragma_mmap_size =
					  [NSString stringWithFormat:@"PRAGMA mmap_size = %ld;", (long)options.pragmaMMapSize];
					
					status = sqlite3_exec(db, [pragma_mmap_size UTF8String], NULL, NULL, NULL);
					if (status != SQLITE_OK)
					{
						YDBLogError(@"Error setting PRAGMA mmap_size: %d %s", status, sqlite3_errmsg(db));
						// This isn't critical, so we can continue.
					}
				}
				
				// Disable autocheckpointing.
				//
				// YapDatabase has its own optimized checkpointing algorithm built-in.
				// It knows the state of every active connection for the database,
				// so it can invoke the checkpoint methods at the precise time
				// in which a checkpoint can be most effective.
				
				sqlite3_wal_autocheckpoint(db, 0);
				
				// Install busy handler.
				//
				// When multi-process support is ENABLED:
				//
				//   This allows us to warn the developer (via log statements) when another process
				//   may be holding the write lock for too long.
				//
				// When multi-process support is DISABLED:
				//
				//   The busy handler acts as a potential edge case workaround.
				//
				//   If there's an active checkpoint operation,
				//   then the very first time we call sqlite3_prepare_v2 on this db,
				//   we sometimes get a SQLITE_BUSY error.
				//
				//   This only seems to happen once, and only during the very first use of the db instance.
				//   I'm still tyring to figure out exactly why this is. (sqlite bug ?)
				//   For now I'm setting a busy timeout as a temporary workaround.
				//
				//   Note: In all my testing, I've only seen the busy_handler called once per db.
                
				sqlite3_busy_handler(db, connectionBusyHandler, (__bridge void *)(self));
                
#ifdef SQLITE_HAS_CODEC
                // Configure SQLCipher encryption (if needed)
                [database configureEncryptionForDatabase:db];
#endif
			}
		}
		
		#if TARGET_OS_IPHONE
		[[NSNotificationCenter defaultCenter] addObserver:self
		                                         selector:@selector(didReceiveMemoryWarning:)
		                                             name:UIApplicationDidReceiveMemoryWarningNotification
		                                           object:nil];
		#endif
	}
	return self;
}

/**
 * This method will be invoked before any other method.
 * It can be used to do any setup that may be needed.
**/
- (void)prepare
{
	// This method is invoked from our connectionQueue, within the snapshotQueue.
	// Don't do anything expensive here that might tie up the snapshotQueue.
	
	snapshot               = [database snapshot];
	registeredExtensions   = [database registeredExtensions];
	registeredMemoryTables = [database registeredMemoryTables];
	extensionsOrder        = [database extensionsOrder];
	extensionDependencies  = [database extensionDependencies];
	
	extensionsReady = ([registeredExtensions count] == 0);
}

- (void)dealloc
{
	YDBLogVerbose(@"Dealloc <YapDatabaseConnection %p: databaseName=%@>",
	              self, [database.databasePath lastPathComponent]);
	
	dispatch_block_t block = ^{ @autoreleasepool {
		
		if (longLivedReadTransaction) {
			[self postReadTransaction:longLivedReadTransaction];
			longLivedReadTransaction = nil;
		}
	}};
	
	if (dispatch_get_specific(IsOnConnectionQueueKey))
		block();
	else
		dispatch_sync(connectionQueue, block);
	
	[[NSNotificationCenter defaultCenter] removeObserver:self];
	
	[extensions removeAllObjects];
	
	[self _flushStatements];
	
	if (db)
	{
		if (main_file)
		{
			main_file->yap_database_connection = NULL;
			main_file->xNotifyDidRead = NULL;
		}
		if (wal_file)
		{
			wal_file->yap_database_connection = NULL;
			wal_file->xNotifyDidRead = NULL;
		}
		
		if (![database connectionPoolEnqueue:db])
		{
			int status = sqlite3_close(db);
			if (status != SQLITE_OK)
			{
				YDBLogError(@"Error in sqlite_close: %d %s", status, sqlite3_errmsg(db));
			}
		}
		
		db = NULL;
	}
	
	[database removeConnection:self];
	
#if !OS_OBJECT_USE_OBJC
	if (connectionQueue)
		dispatch_release(connectionQueue);
#endif
}

////////////////////////////////////////////////////////////////////////////////////////////////////////////////////////
#pragma mark Memory
////////////////////////////////////////////////////////////////////////////////////////////////////////////////////////

- (void)_flushStatements
{
	sqlite_finalize_null(&beginTransactionStatement);
	sqlite_finalize_null(&commitTransactionStatement);
	sqlite_finalize_null(&rollbackTransactionStatement);
	
	sqlite_finalize_null(&yapGetDataForKeyStatement);
	sqlite_finalize_null(&yapSetDataForKeyStatement);
	sqlite_finalize_null(&yapRemoveForKeyStatement);
	sqlite_finalize_null(&yapRemoveExtensionStatement);
	
	sqlite_finalize_null(&getCollectionCountStatement);
	sqlite_finalize_null(&getKeyCountForCollectionStatement);
	sqlite_finalize_null(&getKeyCountForAllStatement);
	sqlite_finalize_null(&getCountForRowidStatement);
	sqlite_finalize_null(&getRowidForKeyStatement);
	sqlite_finalize_null(&getKeyForRowidStatement);
	sqlite_finalize_null(&getDataForRowidStatement);
	sqlite_finalize_null(&getMetadataForRowidStatement);
	sqlite_finalize_null(&getAllForRowidStatement);
	sqlite_finalize_null(&getDataForKeyStatement);
	sqlite_finalize_null(&getMetadataForKeyStatement);
	sqlite_finalize_null(&getAllForKeyStatement);
	sqlite_finalize_null(&insertForRowidStatement);
	sqlite_finalize_null(&updateAllForRowidStatement);
	sqlite_finalize_null(&updateObjectForRowidStatement);
	sqlite_finalize_null(&updateMetadataForRowidStatement);
	sqlite_finalize_null(&removeForRowidStatement);
	sqlite_finalize_null(&removeCollectionStatement);
	sqlite_finalize_null(&removeAllStatement);
	
	sqlite_finalize_null(&enumerateCollectionsStatement);
	sqlite_finalize_null(&enumerateCollectionsForKeyStatement);
	sqlite_finalize_null(&enumerateKeysInCollectionStatement);
	sqlite_finalize_null(&enumerateKeysInAllCollectionsStatement);
	sqlite_finalize_null(&enumerateKeysAndMetadataInCollectionStatement);
	sqlite_finalize_null(&enumerateKeysAndMetadataInAllCollectionsStatement);
	sqlite_finalize_null(&enumerateKeysAndObjectsInCollectionStatement);
	sqlite_finalize_null(&enumerateKeysAndObjectsInAllCollectionsStatement);
	sqlite_finalize_null(&enumerateRowsInCollectionStatement);
	sqlite_finalize_null(&enumerateRowsInAllCollectionsStatement);
}

- (void)_flushMemoryWithFlags:(YapDatabaseConnectionFlushMemoryFlags)flags
{
	if (flags & YapDatabaseConnectionFlushMemoryFlags_Caches)
	{
		[keyCache removeAllObjects];
		[objectCache removeAllObjects];
		[metadataCache removeAllObjects];
	}
	
	if (flags & YapDatabaseConnectionFlushMemoryFlags_Statements)
	{
		[self _flushStatements];
	}
	
	if (flags & YapDatabaseConnectionFlushMemoryFlags_Internal)
	{
		sqlite3_db_release_memory(db);
	}
	
	[extensions enumerateKeysAndObjectsUsingBlock:^(id __unused extNameObj, id extConnectionObj, BOOL __unused *stop) {
		
		[(YapDatabaseExtensionConnection *)extConnectionObj _flushMemoryWithFlags:flags];
	}];
}

/**
 * This method may be used to flush the internal caches used by the connection,
 * as well as flushing pre-compiled sqlite statements.
 * Depending upon how often you use the database connection,
 * you may want to be more or less aggressive on how much stuff you flush.
 *
 * YapDatabaseConnectionFlushMemoryLevelNone (0):
 *     No-op. Doesn't flush any caches or anything from internal memory.
 *
 * YapDatabaseConnectionFlushMemoryLevelMild (1):
 *     Flushes the object cache and metadata cache.
 *
 * YapDatabaseConnectionFlushMemoryLevelModerate (2):
 *     Mild plus drops less common pre-compiled sqlite statements.
 *
 * YapDatabaseConnectionFlushMemoryLevelFull (3):
 *     Full flush of all caches and removes all pre-compiled sqlite statements.
**/
- (void)flushMemoryWithFlags:(YapDatabaseConnectionFlushMemoryFlags)flags
{
	dispatch_block_t block = ^{
		
		[self _flushMemoryWithFlags:flags];
	};
	
	if (dispatch_get_specific(IsOnConnectionQueueKey))
		block();
	else
		dispatch_async(connectionQueue, block);
}

#if TARGET_OS_IPHONE
- (void)didReceiveMemoryWarning:(NSNotification __unused *)notification
{
	[self flushMemoryWithFlags:[self autoFlushMemoryFlags]];
}
#endif

////////////////////////////////////////////////////////////////////////////////////////////////////////////////////////
#pragma mark Properties
////////////////////////////////////////////////////////////////////////////////////////////////////////////////////////

@synthesize database = database;
@synthesize name = _name;

#if YapDatabaseEnforcePermittedTransactions
@synthesize permittedTransactions = _mustUseAtomicProperty_permittedTransactions;
#endif

#if TARGET_OS_IPHONE
@synthesize autoFlushMemoryFlags;
#endif

- (BOOL)objectCacheEnabled
{
	__block BOOL result = NO;
	
	dispatch_block_t block = ^{
		result = (objectCache != nil);
	};
	
	if (dispatch_get_specific(IsOnConnectionQueueKey))
		block();
	else
		dispatch_sync(connectionQueue, block);
	
	return result;
}

- (void)setObjectCacheEnabled:(BOOL)flag
{
	dispatch_block_t block = ^{
		
		if (flag) // Enabled
		{
			if (objectCache == nil)
			{
				[self initializeObjectCache];
			}
		}
		else // Disabled
		{
			objectCache = nil;
		}
		
		keyCache.countLimit = [self calculateKeyCacheLimit];
	};
	
	if (dispatch_get_specific(IsOnConnectionQueueKey))
		block();
	else
		dispatch_async(connectionQueue, block);
}

- (NSUInteger)objectCacheLimit
{
	__block NSUInteger result = 0;
	
	dispatch_block_t block = ^{
		result = objectCacheLimit;
	};
	
	if (dispatch_get_specific(IsOnConnectionQueueKey))
		block();
	else
		dispatch_sync(connectionQueue, block);
	
	return result;
}

- (void)setObjectCacheLimit:(NSUInteger)newObjectCacheLimit
{
	dispatch_block_t block = ^{
		
		if (objectCacheLimit != newObjectCacheLimit)
		{
			objectCacheLimit = newObjectCacheLimit;
			
			if (objectCache == nil)
			{
				// Limit changed, but objectCache is still disabled
			}
			else
			{
				objectCache.countLimit = objectCacheLimit;
				keyCache.countLimit = [self calculateKeyCacheLimit];
			}
		}
	};
	
	if (dispatch_get_specific(IsOnConnectionQueueKey))
		block();
	else
		dispatch_async(connectionQueue, block);
}

- (BOOL)metadataCacheEnabled
{
	__block BOOL result = NO;
	
	dispatch_block_t block = ^{
		result = (metadataCache != nil);
	};
	
	if (dispatch_get_specific(IsOnConnectionQueueKey))
		block();
	else
		dispatch_sync(connectionQueue, block);
	
	return result;
}

- (void)setMetadataCacheEnabled:(BOOL)flag
{
	dispatch_block_t block = ^{
		
		if (flag) // Enabled
		{
			if (metadataCache == nil)
			{
				[self initializeMetadataCache];
			}
		}
		else // Disabled
		{
			metadataCache = nil;
		}
		
		keyCache.countLimit = [self calculateKeyCacheLimit];
	};
	
	if (dispatch_get_specific(IsOnConnectionQueueKey))
		block();
	else
		dispatch_async(connectionQueue, block);
}

- (NSUInteger)metadataCacheLimit
{
	__block NSUInteger result = 0;
	
	dispatch_block_t block = ^{
		result = metadataCacheLimit;
	};
	
	if (dispatch_get_specific(IsOnConnectionQueueKey))
		block();
	else
		dispatch_sync(connectionQueue, block);
	
	return result;
}

- (void)setMetadataCacheLimit:(NSUInteger)newMetadataCacheLimit
{
	dispatch_block_t block = ^{
		
		if (metadataCacheLimit != newMetadataCacheLimit)
		{
			metadataCacheLimit = newMetadataCacheLimit;
			
			if (metadataCache == nil)
			{
				// Limit changed but metadataCache still disabled
			}
			else
			{
				metadataCache.countLimit = metadataCacheLimit;
				keyCache.countLimit = [self calculateKeyCacheLimit];
			}
		}
	};
	
	if (dispatch_get_specific(IsOnConnectionQueueKey))
		block();
	else
		dispatch_async(connectionQueue, block);
}

- (YapDatabasePolicy)objectPolicy
{
	__block YapDatabasePolicy policy = YapDatabasePolicyContainment;
	
	dispatch_block_t block = ^{
		policy = objectPolicy;
	};
	
	if (dispatch_get_specific(IsOnConnectionQueueKey))
		block();
	else
		dispatch_sync(connectionQueue, block);
	
	return policy;
}

- (void)setObjectPolicy:(YapDatabasePolicy)newObjectPolicy
{
	dispatch_block_t block = ^{
		
		// sanity check
		switch (newObjectPolicy)
		{
			case YapDatabasePolicyContainment :
			case YapDatabasePolicyShare       :
			case YapDatabasePolicyCopy        : objectPolicy = newObjectPolicy; break;
			default                           : objectPolicy = YapDatabasePolicyContainment;
		}
	};
	
	if (dispatch_get_specific(IsOnConnectionQueueKey))
		block();
	else
		dispatch_async(connectionQueue, block);
}

- (YapDatabasePolicy)metadataPolicy
{
	__block YapDatabasePolicy policy = YapDatabasePolicyContainment;
	
	dispatch_block_t block = ^{
		policy = metadataPolicy;
	};
	
	if (dispatch_get_specific(IsOnConnectionQueueKey))
		block();
	else
		dispatch_sync(connectionQueue, block);
	
	return policy;
}

- (void)setMetadataPolicy:(YapDatabasePolicy)newMetadataPolicy
{
	dispatch_block_t block = ^{
		
		// sanity check
		switch (newMetadataPolicy)
		{
			case YapDatabasePolicyContainment :
			case YapDatabasePolicyShare       :
			case YapDatabasePolicyCopy        : metadataPolicy = newMetadataPolicy; break;
			default                           : metadataPolicy = YapDatabasePolicyContainment;
		}
	};
	
	if (dispatch_get_specific(IsOnConnectionQueueKey))
		block();
	else
		dispatch_async(connectionQueue, block);
}

- (uint64_t)snapshot
{
	__block uint64_t result = 0;
	
	dispatch_block_t block = ^{
		result = snapshot;
	};
	
	if (dispatch_get_specific(IsOnConnectionQueueKey))
		block();
	else
		dispatch_sync(connectionQueue, block);
	
	return result;
}

////////////////////////////////////////////////////////////////////////////////////////////////////////////////////////
#pragma mark Utilities
////////////////////////////////////////////////////////////////////////////////////////////////////////////////////////

- (void)initializeObjectCache
{
	objectCache = [[YapCache alloc] initWithCountLimit:objectCacheLimit
	                                      keyCallbacks:[YapCollectionKey keyCallbacks]];
	
	objectCache.allowedKeyClasses = [NSSet setWithObject:[YapCollectionKey class]];
}

- (void)initializeMetadataCache
{
	metadataCache = [[YapCache alloc] initWithCountLimit:metadataCacheLimit
	                                        keyCallbacks:[YapCollectionKey keyCallbacks]];
	
	metadataCache.allowedKeyClasses = [NSSet setWithObject:[YapCollectionKey class]];
}

- (NSUInteger)calculateKeyCacheLimit
{
	NSUInteger keyCacheLimit = MIN_KEY_CACHE_LIMIT;
	
	if (keyCacheLimit != UNLIMITED_CACHE_LIMIT)
	{
		if (objectCache)
		{
			if (objectCacheLimit == UNLIMITED_CACHE_LIMIT)
				keyCacheLimit = UNLIMITED_CACHE_LIMIT;
			else
				keyCacheLimit = MAX(keyCacheLimit, objectCacheLimit);
		}
	}
	
	if (keyCacheLimit != UNLIMITED_CACHE_LIMIT)
	{
		if (metadataCache)
		{
			if (metadataCacheLimit == UNLIMITED_CACHE_LIMIT)
				keyCacheLimit = UNLIMITED_CACHE_LIMIT;
			else
				keyCacheLimit = MAX(keyCacheLimit, metadataCacheLimit);
		}
	}
	
	return keyCacheLimit;
}

////////////////////////////////////////////////////////////////////////////////////////////////////////////////////////
#pragma mark Statements
////////////////////////////////////////////////////////////////////////////////////////////////////////////////////////

- (sqlite3_stmt *)beginTransactionStatement
{
	sqlite3_stmt **statement = &beginTransactionStatement;
	if (*statement == NULL)
	{
		const char *stmt = "BEGIN TRANSACTION;";
		int stmtLen = (int)strlen(stmt);
		
		int status = sqlite3_prepare_v2(db, stmt, stmtLen+1, statement, NULL);
		if (status != SQLITE_OK)
		{
			YDBLogError(@"Error creating '%@': %d %s", THIS_METHOD, status, sqlite3_errmsg(db));
		}
	}
	
	return *statement;
}

- (sqlite3_stmt *)beginImmediateTransactionStatement
{
    sqlite3_stmt **statement = &beginImmediateTransactionStatement;
    if (*statement == NULL)
    {
        const char *stmt = "BEGIN IMMEDIATE TRANSACTION;";
        int stmtLen = (int)strlen(stmt);
        
        int status = sqlite3_prepare_v2(db, stmt, stmtLen+1, statement, NULL);
        if (status != SQLITE_OK)
        {
            YDBLogError(@"Error creating '%@': %d %s", THIS_METHOD, status, sqlite3_errmsg(db));
        }
    }
    
    return *statement;
}

- (sqlite3_stmt *)commitTransactionStatement
{
	sqlite3_stmt **statement = &commitTransactionStatement;
	if (*statement == NULL)
	{
		const char *stmt = "COMMIT TRANSACTION;";
		int stmtLen = (int)strlen(stmt);
		
		int status = sqlite3_prepare_v2(db, stmt, stmtLen+1, statement, NULL);
		if (status != SQLITE_OK)
		{
			YDBLogError(@"Error creating '%@': %d %s", THIS_METHOD, status, sqlite3_errmsg(db));
		}
	}
	
	return *statement;
}

- (sqlite3_stmt *)rollbackTransactionStatement
{
	sqlite3_stmt **statement = &rollbackTransactionStatement;
	if (*statement == NULL)
	{
		const char *stmt = "ROLLBACK TRANSACTION;";
		int stmtLen = (int)strlen(stmt);
		
		int status = sqlite3_prepare_v2(db, stmt, stmtLen+1, statement, NULL);
		if (status != SQLITE_OK)
		{
			YDBLogError(@"Error creating '%@': %d %s", THIS_METHOD, status, sqlite3_errmsg(db));
		}
	}
	
	return *statement;
}

- (sqlite3_stmt *)yapGetDataForKeyStatement
{
	sqlite3_stmt **statement = &yapGetDataForKeyStatement;
	if (*statement == NULL)
	{
		const char *stmt = "SELECT \"data\" FROM \"yap2\" WHERE \"extension\" = ? AND \"key\" = ?;";
		int stmtLen = (int)strlen(stmt);
		
		int status = sqlite3_prepare_v2(db, stmt, stmtLen+1, statement, NULL);
		if (status != SQLITE_OK)
		{
			YDBLogError(@"Error creating '%@': %d %s", THIS_METHOD, status, sqlite3_errmsg(db));
		}
	}
	
	return *statement;
}

- (sqlite3_stmt *)yapSetDataForKeyStatement
{
	sqlite3_stmt **statement = &yapSetDataForKeyStatement;
	if (*statement == NULL)
	{
		const char *stmt = "INSERT OR REPLACE INTO \"yap2\" (\"extension\", \"key\", \"data\") VALUES (?, ?, ?);";
		int stmtLen = (int)strlen(stmt);
		
		int status = sqlite3_prepare_v2(db, stmt, stmtLen+1, statement, NULL);
		if (status != SQLITE_OK)
		{
			YDBLogError(@"Error creating '%@': %d %s", THIS_METHOD, status, sqlite3_errmsg(db));
		}
	}
	
	return *statement;
}

- (sqlite3_stmt *)yapRemoveForKeyStatement
{
	sqlite3_stmt **statement = &yapRemoveForKeyStatement;
	if (*statement == NULL)
	{
		const char *stmt = "DELETE FROM \"yap2\" WHERE \"extension\" = ? AND \"key\" = ?;";
		int stmtLen = (int)strlen(stmt);
		
		int status = sqlite3_prepare_v2(db, stmt, stmtLen+1, statement, NULL);
		if (status != SQLITE_OK)
		{
			YDBLogError(@"Error creating '%@': %d %s", THIS_METHOD, status, sqlite3_errmsg(db));
		}
	}
	
	return *statement;
}

- (sqlite3_stmt *)yapRemoveExtensionStatement
{
	sqlite3_stmt **statement = &yapRemoveExtensionStatement;
	if (*statement == NULL)
	{
		const char *stmt = "DELETE FROM \"yap2\" WHERE \"extension\" = ?;";
		int stmtLen = (int)strlen(stmt);
		
		int status = sqlite3_prepare_v2(db, stmt, stmtLen+1, statement, NULL);
		if (status != SQLITE_OK)
		{
			YDBLogError(@"Error creating '%@': %d %s", THIS_METHOD, status, sqlite3_errmsg(db));
		}
	}
	
	return *statement;
}

- (sqlite3_stmt *)getCollectionCountStatement
{
	sqlite3_stmt **statement = &getCollectionCountStatement;
	if (*statement == NULL)
	{
		const char *stmt = "SELECT COUNT(DISTINCT collection) AS NumberOfRows FROM \"database2\";";
		int stmtLen = (int)strlen(stmt);
		
		int status = sqlite3_prepare_v2(db, stmt, stmtLen+1, statement, NULL);
		if (status != SQLITE_OK)
		{
			YDBLogError(@"Error creating '%@': %d %s", THIS_METHOD, status, sqlite3_errmsg(db));
		}
	}
	
	return *statement;
}

- (sqlite3_stmt *)getKeyCountForCollectionStatement
{
	sqlite3_stmt **statement = &getKeyCountForCollectionStatement;
	if (*statement == NULL)
	{
		const char *stmt = "SELECT COUNT(*) AS NumberOfRows FROM \"database2\" WHERE \"collection\" = ?;";
		int stmtLen = (int)strlen(stmt);
		
		int status = sqlite3_prepare_v2(db, stmt, stmtLen+1, statement, NULL);
		if (status != SQLITE_OK)
		{
			YDBLogError(@"Error creating '%@': %d %s", THIS_METHOD, status, sqlite3_errmsg(db));
		}
	}
	
	return *statement;
}

- (sqlite3_stmt *)getKeyCountForAllStatement
{
	sqlite3_stmt **statement = &getKeyCountForAllStatement;
	if (*statement == NULL)
	{
		const char *stmt = "SELECT COUNT(*) AS NumberOfRows FROM \"database2\";";
		int stmtLen = (int)strlen(stmt);
		
		int status = sqlite3_prepare_v2(db, stmt, stmtLen+1, statement, NULL);
		if (status != SQLITE_OK)
		{
			YDBLogError(@"Error creating '%@': %d %s", THIS_METHOD, status, sqlite3_errmsg(db));
		}
	}
	
	return *statement;
}

- (sqlite3_stmt *)getCountForRowidStatement
{
	sqlite3_stmt **statement = &getCountForRowidStatement;
	if (*statement == NULL)
	{
		const char *stmt = "SELECT COUNT(*) AS NumberOfRows FROM \"database2\" WHERE \"rowid\" = ?;";
		int stmtLen = (int)strlen(stmt);
		
		int status = sqlite3_prepare_v2(db, stmt, stmtLen+1, statement, NULL);
		if (status != SQLITE_OK)
		{
			YDBLogError(@"Error creating '%@': %d %s", THIS_METHOD, status, sqlite3_errmsg(db));
		}
	}
	
	return *statement;
}

- (sqlite3_stmt *)getRowidForKeyStatement
{
	sqlite3_stmt **statement = &getRowidForKeyStatement;
	if (*statement == NULL)
	{
		const char *stmt = "SELECT \"rowid\" FROM \"database2\" WHERE \"collection\" = ? AND \"key\" = ?;";
		int stmtLen = (int)strlen(stmt);
		
		int status = sqlite3_prepare_v2(db, stmt, stmtLen+1, statement, NULL);
		if (status != SQLITE_OK)
		{
			YDBLogError(@"Error creating '%@': %d %s", THIS_METHOD, status, sqlite3_errmsg(db));
		}
	}
	
	return *statement;
}

- (sqlite3_stmt *)getKeyForRowidStatement
{
	sqlite3_stmt **statement = &getKeyForRowidStatement;
	if (*statement == NULL)
	{
		const char *stmt = "SELECT \"collection\", \"key\" FROM \"database2\" WHERE \"rowid\" = ?;";
		int stmtLen = (int)strlen(stmt);
		
		int status = sqlite3_prepare_v2(db, stmt, stmtLen+1, statement, NULL);
		if (status != SQLITE_OK)
		{
			YDBLogError(@"Error creating '%@': %d %s", THIS_METHOD, status, sqlite3_errmsg(db));
		}
	}
	
	return *statement;
}

- (sqlite3_stmt *)getDataForRowidStatement
{
	sqlite3_stmt **statement = &getDataForRowidStatement;
	if (*statement == NULL)
	{
		const char *stmt = "SELECT \"data\" FROM \"database2\" WHERE \"rowid\" = ?;";
		int stmtLen = (int)strlen(stmt);
		
		int status = sqlite3_prepare_v2(db, stmt, stmtLen+1, statement, NULL);
		if (status != SQLITE_OK)
		{
			YDBLogError(@"Error creating '%@': %d %s", THIS_METHOD, status, sqlite3_errmsg(db));
		}
	}
	
	return *statement;
}

- (sqlite3_stmt *)getMetadataForRowidStatement
{
	sqlite3_stmt **statement = &getMetadataForRowidStatement;
	if (*statement == NULL)
	{
		const char *stmt = "SELECT \"metadata\" FROM \"database2\" WHERE \"rowid\" = ?;";
		int stmtLen = (int)strlen(stmt);
		
		int status = sqlite3_prepare_v2(db, stmt, stmtLen+1, statement, NULL);
		if (status != SQLITE_OK)
		{
			YDBLogError(@"Error creating '%@': %d %s", THIS_METHOD, status, sqlite3_errmsg(db));
		}
	}
	
	return *statement;
}

- (sqlite3_stmt *)getAllForRowidStatement
{
	sqlite3_stmt **statement = &getAllForRowidStatement;
	if (*statement == NULL)
	{
		const char *stmt = "SELECT \"data\", \"metadata\" FROM \"database2\" WHERE \"rowid\" = ?;";
		int stmtLen = (int)strlen(stmt);
		
		int status = sqlite3_prepare_v2(db, stmt, stmtLen+1, statement, NULL);
		if (status != SQLITE_OK)
		{
			YDBLogError(@"Error creating '%@': %d %s", THIS_METHOD, status, sqlite3_errmsg(db));
		}
	}
	
	return *statement;
}

- (sqlite3_stmt *)getDataForKeyStatement
{
	sqlite3_stmt **statement = &getDataForKeyStatement;
	if (*statement == NULL)
	{
		const char *stmt = "SELECT \"data\" FROM \"database2\" WHERE \"collection\" = ? AND \"key\" = ?;";
		int stmtLen = (int)strlen(stmt);
		
		int status = sqlite3_prepare_v2(db, stmt, stmtLen+1, statement, NULL);
		if (status != SQLITE_OK)
		{
			YDBLogError(@"Error creating '%@': %d %s", THIS_METHOD, status, sqlite3_errmsg(db));
		}
	}
	
	return *statement;
}

- (sqlite3_stmt *)getMetadataForKeyStatement
{
	sqlite3_stmt **statement = &getMetadataForKeyStatement;
	if (*statement == NULL)
	{
		const char *stmt = "SELECT \"metadata\" FROM \"database2\" WHERE \"collection\" = ? AND \"key\" = ?;";
		int stmtLen = (int)strlen(stmt);
		
		int status = sqlite3_prepare_v2(db, stmt, stmtLen+1, statement, NULL);
		if (status != SQLITE_OK)
		{
			YDBLogError(@"Error creating '%@': %d %s", THIS_METHOD, status, sqlite3_errmsg(db));
		}
	}
	
	return *statement;
}

- (sqlite3_stmt *)getAllForKeyStatement
{
	sqlite3_stmt **statement = &getAllForKeyStatement;
	if (*statement == NULL)
	{
		const char *stmt = "SELECT \"data\", \"metadata\" FROM \"database2\" WHERE \"collection\" = ? AND \"key\" = ?;";
		int stmtLen = (int)strlen(stmt);
		
		int status = sqlite3_prepare_v2(db, stmt, stmtLen+1, statement, NULL);
		if (status != SQLITE_OK)
		{
			YDBLogError(@"Error creating '%@': %d %s", THIS_METHOD, status, sqlite3_errmsg(db));
		}
	}
	
	return *statement;
}

- (sqlite3_stmt *)insertForRowidStatement
{
	sqlite3_stmt **statement = &insertForRowidStatement;
	if (*statement == NULL)
	{
		const char *stmt = "INSERT INTO \"database2\""
		                   " (\"collection\", \"key\", \"data\", \"metadata\") VALUES (?, ?, ?, ?);";
		int stmtLen = (int)strlen(stmt);
		
		int status = sqlite3_prepare_v2(db, stmt, stmtLen+1, statement, NULL);
		if (status != SQLITE_OK)
		{
			YDBLogError(@"Error creating '%@': %d %s", THIS_METHOD, status, sqlite3_errmsg(db));
		}
	}
	
	return *statement;
}

- (sqlite3_stmt *)updateAllForRowidStatement
{
	sqlite3_stmt **statement = &updateAllForRowidStatement;
	if (*statement == NULL)
	{
		const char *stmt = "UPDATE \"database2\" SET \"data\" = ?, \"metadata\" = ? WHERE \"rowid\" = ?;";
		int stmtLen = (int)strlen(stmt);
		
		int status = sqlite3_prepare_v2(db, stmt, stmtLen+1, statement, NULL);
		if (status != SQLITE_OK)
		{
			YDBLogError(@"Error creating '%@': %d %s", THIS_METHOD, status, sqlite3_errmsg(db));
		}
	}
	
	return *statement;
}

- (sqlite3_stmt *)updateObjectForRowidStatement
{
	sqlite3_stmt **statement = &updateObjectForRowidStatement;
	if (*statement == NULL)
	{
		const char *stmt = "UPDATE \"database2\" SET \"data\" = ? WHERE \"rowid\" = ?;";
		int stmtLen = (int)strlen(stmt);
		
		int status = sqlite3_prepare_v2(db, stmt, stmtLen+1, statement, NULL);
		if (status != SQLITE_OK)
		{
			YDBLogError(@"Error creating '%@': %d %s", THIS_METHOD, status, sqlite3_errmsg(db));
		}
	}
	
	return *statement;
}

- (sqlite3_stmt *)updateMetadataForRowidStatement
{
	sqlite3_stmt **statement = &updateMetadataForRowidStatement;
	if (*statement == NULL)
	{
		const char *stmt = "UPDATE \"database2\" SET \"metadata\" = ? WHERE \"rowid\" = ?;";
		int stmtLen = (int)strlen(stmt);
		
		int status = sqlite3_prepare_v2(db, stmt, stmtLen+1, statement, NULL);
		if (status != SQLITE_OK)
		{
			YDBLogError(@"Error creating '%@': %d %s", THIS_METHOD, status, sqlite3_errmsg(db));
		}
	}
	
	return *statement;
}

- (sqlite3_stmt *)removeForRowidStatement
{
	sqlite3_stmt **statement = &removeForRowidStatement;
	if (*statement == NULL)
	{
		const char *stmt = "DELETE FROM \"database2\" WHERE \"rowid\" = ?;";
		int stmtLen = (int)strlen(stmt);
		
		int status = sqlite3_prepare_v2(db, stmt, stmtLen+1, statement, NULL);
		if (status != SQLITE_OK)
		{
			YDBLogError(@"Error creating '%@': %d %s", THIS_METHOD, status, sqlite3_errmsg(db));
		}
	}
	
	return *statement;
}

- (sqlite3_stmt *)removeCollectionStatement
{
	sqlite3_stmt **statement = &removeCollectionStatement;
	if (*statement == NULL)
	{
		const char *stmt = "DELETE FROM \"database2\" WHERE \"collection\" = ?;";
		int stmtLen = (int)strlen(stmt);
		
		int status = sqlite3_prepare_v2(db, stmt, stmtLen+1, statement, NULL);
		if (status != SQLITE_OK)
		{
			YDBLogError(@"Error creating '%@': %d %s", THIS_METHOD, status, sqlite3_errmsg(db));
		}
	}
	
	return *statement;
}

- (sqlite3_stmt *)removeAllStatement
{
	sqlite3_stmt **statement = &removeAllStatement;
	if (*statement == NULL)
	{
		const char *stmt = "DELETE FROM \"database2\";";
		int stmtLen = (int)strlen(stmt);
		
		int status = sqlite3_prepare_v2(db, stmt, stmtLen+1, statement, NULL);
		if (status != SQLITE_OK)
		{
			YDBLogError(@"Error creating '%@': %d %s", THIS_METHOD, status, sqlite3_errmsg(db));
		}
	}
	
	return *statement;
}

- (sqlite3_stmt *)enumerateCollectionsStatement:(BOOL *)needsFinalizePtr
{
	sqlite3_stmt **statement = &enumerateCollectionsStatement;
	
	sqlite3_stmt* (^CreateStatement)() = ^{
		
		const char *stmt = "SELECT DISTINCT \"collection\" FROM \"database2\";";
		int stmtLen = (int)strlen(stmt);
		
		sqlite3_stmt *result = NULL;
		int status = sqlite3_prepare_v2(db, stmt, stmtLen+1, &result, NULL);
		if (status != SQLITE_OK)
		{
			YDBLogError(@"Error creating '%@': %d %s", THIS_METHOD, status, sqlite3_errmsg(db));
		}
		
		return result;
	};
	
	BOOL needsFinalize = NO;
	sqlite3_stmt *result = NULL;
	
	if (*statement == NULL)
	{
		result = *statement = CreateStatement();
	}
	else if (sqlite3_stmt_busy(*statement))
	{
		result = CreateStatement();
		needsFinalize = YES;
	}
	else
	{
		result = *statement;
	}
	
	NSParameterAssert(needsFinalizePtr != NULL);
	*needsFinalizePtr = needsFinalize;
	return result;
}

- (sqlite3_stmt *)enumerateCollectionsForKeyStatement:(BOOL *)needsFinalizePtr
{
	sqlite3_stmt **statement = &enumerateCollectionsForKeyStatement;
	
	sqlite3_stmt* (^CreateStatement)() = ^{
		
		const char *stmt = "SELECT \"collection\" FROM \"database2\" WHERE \"key\" = ?;";
		int stmtLen = (int)strlen(stmt);
		
		sqlite3_stmt *result = NULL;
		int status = sqlite3_prepare_v2(db, stmt, stmtLen+1, &result, NULL);
		if (status != SQLITE_OK)
		{
			YDBLogError(@"Error creating '%@': %d %s", THIS_METHOD, status, sqlite3_errmsg(db));
		}
		
		return result;
	};
	
	BOOL needsFinalize = NO;
	sqlite3_stmt *result = NULL;
	
	if (*statement == NULL)
	{
		result = *statement = CreateStatement();
	}
	else if (sqlite3_stmt_busy(*statement))
	{
		result = CreateStatement();
		needsFinalize = YES;
	}
	else
	{
		result = *statement;
	}
	
	NSParameterAssert(needsFinalizePtr != NULL);
	*needsFinalizePtr = needsFinalize;
	return result;
}

- (sqlite3_stmt *)enumerateKeysInCollectionStatement:(BOOL *)needsFinalizePtr
{
	sqlite3_stmt **statement = &enumerateKeysInCollectionStatement;
	
	sqlite3_stmt* (^CreateStatement)() = ^{
		
		const char *stmt = "SELECT \"rowid\", \"key\" FROM \"database2\" WHERE \"collection\" = ?;";
		int stmtLen = (int)strlen(stmt);
		
		sqlite3_stmt *result = NULL;
		int status = sqlite3_prepare_v2(db, stmt, stmtLen+1, &result, NULL);
		if (status != SQLITE_OK)
		{
			YDBLogError(@"Error creating '%@': %d %s", THIS_METHOD, status, sqlite3_errmsg(db));
		}
		
		return result;
	};
	
	BOOL needsFinalize = NO;
	sqlite3_stmt *result = NULL;
	
	if (*statement == NULL)
	{
		result = *statement = CreateStatement();
	}
	else if (sqlite3_stmt_busy(*statement))
	{
		result = CreateStatement();
		needsFinalize = YES;
	}
	else
	{
		result = *statement;
	}
	
	NSParameterAssert(needsFinalizePtr != NULL);
	*needsFinalizePtr = needsFinalize;
	return result;
}

- (sqlite3_stmt *)enumerateKeysInAllCollectionsStatement:(BOOL *)needsFinalizePtr
{
	sqlite3_stmt **statement = &enumerateKeysInAllCollectionsStatement;
	
	sqlite3_stmt* (^CreateStatement)() = ^{
		
		const char *stmt = "SELECT \"rowid\", \"collection\", \"key\" FROM \"database2\";";
		int stmtLen = (int)strlen(stmt);
		
		sqlite3_stmt *result = NULL;
		int status = sqlite3_prepare_v2(db, stmt, stmtLen+1, &result, NULL);
		if (status != SQLITE_OK)
		{
			YDBLogError(@"Error creating '%@': %d %s", THIS_METHOD, status, sqlite3_errmsg(db));
		}
		
		return result;
	};
	
	BOOL needsFinalize = NO;
	sqlite3_stmt *result = NULL;
	
	if (*statement == NULL)
	{
		result = *statement = CreateStatement();
	}
	else if (sqlite3_stmt_busy(*statement))
	{
		result = CreateStatement();
		needsFinalize = YES;
	}
	else
	{
		result = *statement;
	}
	
	NSParameterAssert(needsFinalizePtr != NULL);
	*needsFinalizePtr = needsFinalize;
	return result;
}

- (sqlite3_stmt *)enumerateKeysAndMetadataInCollectionStatement:(BOOL *)needsFinalizePtr
{
	sqlite3_stmt **statement = &enumerateKeysAndMetadataInCollectionStatement;
	
	sqlite3_stmt* (^CreateStatement)() = ^{
		
		const char *stmt = "SELECT \"rowid\", \"key\", \"metadata\" FROM \"database2\" WHERE collection = ?;";
		int stmtLen = (int)strlen(stmt);
		
		sqlite3_stmt *result = NULL;
		int status = sqlite3_prepare_v2(db, stmt, stmtLen+1, &result, NULL);
		if (status != SQLITE_OK)
		{
			YDBLogError(@"Error creating '%@': %d %s", THIS_METHOD, status, sqlite3_errmsg(db));
		}
		
		return result;
	};
	
	BOOL needsFinalize = NO;
	sqlite3_stmt *result = NULL;
	
	if (*statement == NULL)
	{
		result = *statement = CreateStatement();
	}
	else if (sqlite3_stmt_busy(*statement))
	{
		result = CreateStatement();
		needsFinalize = YES;
	}
	else
	{
		result = *statement;
	}
	
	NSParameterAssert(needsFinalizePtr != NULL);
	*needsFinalizePtr = needsFinalize;
	return result;
}

- (sqlite3_stmt *)enumerateKeysAndMetadataInAllCollectionsStatement:(BOOL *)needsFinalizePtr
{
	sqlite3_stmt **statement = &enumerateKeysAndMetadataInAllCollectionsStatement;
	
	sqlite3_stmt* (^CreateStatement)() = ^{
		
		const char *stmt = "SELECT \"rowid\", \"collection\", \"key\", \"metadata\""
		                   " FROM \"database2\" ORDER BY \"collection\" ASC;";
		int stmtLen = (int)strlen(stmt);
		
		sqlite3_stmt *result = NULL;
		int status = sqlite3_prepare_v2(db, stmt, stmtLen+1, &result, NULL);
		if (status != SQLITE_OK)
		{
			YDBLogError(@"Error creating '%@': %d %s", THIS_METHOD, status, sqlite3_errmsg(db));
		}
		
		return result;
	};
	
	BOOL needsFinalize = NO;
	sqlite3_stmt *result = NULL;
	
	if (*statement == NULL)
	{
		result = *statement = CreateStatement();
	}
	else if (sqlite3_stmt_busy(*statement))
	{
		result = CreateStatement();
		needsFinalize = YES;
	}
	else
	{
		result = *statement;
	}
	
	NSParameterAssert(needsFinalizePtr != NULL);
	*needsFinalizePtr = needsFinalize;
	return result;
}

- (sqlite3_stmt *)enumerateKeysAndObjectsInCollectionStatement:(BOOL *)needsFinalizePtr
{
	sqlite3_stmt **statement = &enumerateKeysAndObjectsInCollectionStatement;
	
	sqlite3_stmt* (^CreateStatement)() = ^{
		
		const char *stmt = "SELECT \"rowid\", \"key\", \"data\" FROM \"database2\" WHERE \"collection\" = ?;";
		int stmtLen = (int)strlen(stmt);
		
		sqlite3_stmt *result = NULL;
		int status = sqlite3_prepare_v2(db, stmt, stmtLen+1, &result, NULL);
		if (status != SQLITE_OK)
		{
			YDBLogError(@"Error creating '%@': %d %s", THIS_METHOD, status, sqlite3_errmsg(db));
		}
		
		return result;
	};
	
	BOOL needsFinalize = NO;
	sqlite3_stmt *result = NULL;
	
	if (*statement == NULL)
	{
		result = *statement = CreateStatement();
	}
	else if (sqlite3_stmt_busy(*statement))
	{
		result = CreateStatement();
		needsFinalize = YES;
	}
	else
	{
		result = *statement;
	}
	
	NSParameterAssert(needsFinalizePtr != NULL);
	*needsFinalizePtr = needsFinalize;
	return result;
}

- (sqlite3_stmt *)enumerateKeysAndObjectsInAllCollectionsStatement:(BOOL *)needsFinalizePtr
{
	sqlite3_stmt **statement = &enumerateKeysAndObjectsInAllCollectionsStatement;
	
	sqlite3_stmt* (^CreateStatement)() = ^{
		
		const char *stmt = "SELECT \"rowid\", \"collection\", \"key\", \"data\""
		                   " FROM \"database2\" ORDER BY \"collection\" ASC;";
		int stmtLen = (int)strlen(stmt);
		
		sqlite3_stmt *result = NULL;
		int status = sqlite3_prepare_v2(db, stmt, stmtLen+1, &result, NULL);
		if (status != SQLITE_OK)
		{
			YDBLogError(@"Error creating '%@': %d %s", THIS_METHOD, status, sqlite3_errmsg(db));
		}
		
		return result;
	};
	
	BOOL needsFinalize = NO;
	sqlite3_stmt *result = NULL;
	
	if (*statement == NULL)
	{
		result = *statement = CreateStatement();
	}
	else if (sqlite3_stmt_busy(*statement))
	{
		result = CreateStatement();
		needsFinalize = YES;
	}
	else
	{
		result = *statement;
	}
	
	NSParameterAssert(needsFinalizePtr != NULL);
	*needsFinalizePtr = needsFinalize;
	return result;
}

- (sqlite3_stmt *)enumerateRowsInCollectionStatement:(BOOL *)needsFinalizePtr
{
	sqlite3_stmt **statement = &enumerateRowsInCollectionStatement;
	
	sqlite3_stmt* (^CreateStatement)() = ^{
		
		const char *stmt = "SELECT \"rowid\", \"key\", \"data\", \"metadata\""
		                   " FROM \"database2\" WHERE \"collection\" = ?;";
		int stmtLen = (int)strlen(stmt);
		
		sqlite3_stmt *result = NULL;
		int status = sqlite3_prepare_v2(db, stmt, stmtLen+1, &result, NULL);
		if (status != SQLITE_OK)
		{
			YDBLogError(@"Error creating '%@': %d %s", THIS_METHOD, status, sqlite3_errmsg(db));
		}
		
		return result;
	};
	
	BOOL needsFinalize = NO;
	sqlite3_stmt *result = NULL;
	
	if (*statement == NULL)
	{
		result = *statement = CreateStatement();
	}
	else if (sqlite3_stmt_busy(*statement))
	{
		result = CreateStatement();
		needsFinalize = YES;
	}
	else
	{
		result = *statement;
	}
	
	NSParameterAssert(needsFinalizePtr != NULL);
	*needsFinalizePtr = needsFinalize;
	return result;
}

- (sqlite3_stmt *)enumerateRowsInAllCollectionsStatement:(BOOL *)needsFinalizePtr
{
	sqlite3_stmt **statement = &enumerateRowsInAllCollectionsStatement;
	
	sqlite3_stmt* (^CreateStatement)() = ^{
		
		const char *stmt = "SELECT \"rowid\", \"collection\", \"key\", \"data\", \"metadata\""
		                   " FROM \"database2\" ORDER BY \"collection\" ASC;";
		int stmtLen = (int)strlen(stmt);
		
		sqlite3_stmt *result = NULL;
		int status = sqlite3_prepare_v2(db, stmt, stmtLen+1, &result, NULL);
		if (status != SQLITE_OK)
		{
			YDBLogError(@"Error creating '%@': %d %s", THIS_METHOD, status, sqlite3_errmsg(db));
		}
		
		return result;
	};
	
	BOOL needsFinalize = NO;
	sqlite3_stmt *result = NULL;
	
	if (*statement == NULL)
	{
		result = *statement = CreateStatement();
	}
	else if (sqlite3_stmt_busy(*statement))
	{
		result = CreateStatement();
		needsFinalize = YES;
	}
	else
	{
		result = *statement;
	}
	
	NSParameterAssert(needsFinalizePtr != NULL);
	*needsFinalizePtr = needsFinalize;
	return result;
}

////////////////////////////////////////////////////////////////////////////////////////////////////////////////////////
#pragma mark Transactions
////////////////////////////////////////////////////////////////////////////////////////////////////////////////////////

/**
 * Read-only access to the database.
 *
 * The given block can run concurrently with sibling connections,
 * regardless of whether the sibling connections are executing read-only or read-write transactions.
 *
 * The only time this method ever blocks is if another thread is currently using this connection instance
 * to execute a readBlock or readWriteBlock. Recall that you may create multiple connections for concurrent access.
 *
 * This method is synchronous.
**/
- (void)readWithBlock:(void (^)(YapDatabaseReadTransaction *))block
{
#if YapDatabaseEnforcePermittedTransactions
	YapDatabasePermittedTransactions flags = self.permittedTransactions;
	if ((flags & YDB_MainThreadOnly) && !YDBIsMainThread())
	{
		@throw [self nonMainThreadException];
	}
	if (!(flags & YDB_SyncReadTransaction))
	{
		@throw [self unpermittedTransactionException:YDB_SyncReadTransaction];
	}
#endif
	
#ifndef NS_BLOCK_ASSERTIONS
	if (dispatch_get_specific(IsOnConnectionQueueKey))
	{
		// You are attempting to execute a transaction within a transaction.
		// This will result in deadlock.
		// 
		// For more information, see the "Thread Safety" wiki page:
		// https://github.com/yapstudios/YapDatabase/wiki/Thread-Safety#connections-queues--deadlock
		
		@throw [self deadlockDetectionException];
	}
#endif
	
	dispatch_sync(connectionQueue, ^{ @autoreleasepool {
		
		if (longLivedReadTransaction)
		{
			block(longLivedReadTransaction);
		}
		else
		{
			YapDatabaseReadTransaction *transaction = [self newReadTransaction];
		
			[self preReadTransaction:transaction];
			block(transaction);
			[self postReadTransaction:transaction];
		}
	}});
}

/**
 * Read-write access to the database.
 * 
 * Only a single read-write block can execute among all sibling connections.
 * Thus this method may block if another sibling connection is currently executing a read-write block.
 * 
 * This method is synchronous.
**/
- (void)readWriteWithBlock:(void (^)(YapDatabaseReadWriteTransaction *transaction))block
{
#if YapDatabaseEnforcePermittedTransactions
	YapDatabasePermittedTransactions flags = self.permittedTransactions;
	if ((flags & YDB_MainThreadOnly) && !YDBIsMainThread())
	{
		@throw [self nonMainThreadException];
	}
	if (!(flags & YDB_SyncReadWriteTransaction))
	{
		@throw [self unpermittedTransactionException:YDB_SyncReadWriteTransaction];
	}
#endif
	
#ifndef NS_BLOCK_ASSERTIONS
	if (dispatch_get_specific(IsOnConnectionQueueKey) ||
	    dispatch_get_specific(database->IsOnWriteQueueKey))
	{
		// You are attempting to execute a transaction within a transaction.
		// This will result in deadlock.
		//
		// For more information, see the "Thread Safety" wiki page:
		// https://github.com/yapstudios/YapDatabase/wiki/Thread-Safety#connections-queues--deadlock
		
		@throw [self deadlockDetectionException];
	}
#endif
	
	// Order matters.
	// First go through the serial connection queue.
	// Then go through serial write queue for the database.
	//
	// Once we're inside the database writeQueue, we know that we are the only write transaction.
	// No other transaction can possibly modify the database except us, even in other connections.
	
	dispatch_sync(connectionQueue, ^{
		
		if (longLivedReadTransaction)
		{
			if (throwExceptionsForImplicitlyEndingLongLivedReadTransaction)
			{
				@throw [self implicitlyEndingLongLivedReadTransactionException];
			}
			else
			{
				YDBLogWarn(@"Implicitly ending long-lived read transaction on connection %@, database %@",
				           self, database);
				
				[self endLongLivedReadTransaction];
			}
		}
		
		__preWriteQueue(self);
		dispatch_sync(database->writeQueue, ^{ @autoreleasepool {
			
			YapDatabaseReadWriteTransaction *transaction = [self newReadWriteTransaction];
			
			[self preReadWriteTransaction:transaction];
			block(transaction);
			[self postReadWriteTransaction:transaction];
			
		}}); // End dispatch_sync(database->writeQueue)
		__postWriteQueue(self);
	});      // End dispatch_sync(connectionQueue)
}

/**
 * Read-only access to the database.
 *
 * The given block can run concurrently with sibling connections,
 * regardless of whether the sibling connections are executing read-only or read-write transactions.
 *
 * This method is asynchronous.
**/
- (void)asyncReadWithBlock:(void (^)(YapDatabaseReadTransaction *transaction))block
{
	[self asyncReadWithBlock:block completionQueue:NULL completionBlock:NULL];
}

/**
 * Read-only access to the database.
 *
 * The given block can run concurrently with sibling connections,
 * regardless of whether the sibling connections are executing read-only or read-write transactions.
 *
 * This method is asynchronous.
 * 
 * An optional completion block may be used.
 * The completionBlock will be invoked on the main thread (dispatch_get_main_queue()).
**/
- (void)asyncReadWithBlock:(void (^)(YapDatabaseReadTransaction *transaction))block
           completionBlock:(dispatch_block_t)completionBlock
{
	[self asyncReadWithBlock:block completionQueue:NULL completionBlock:completionBlock];
}

/**
 * Read-only access to the database.
 *
 * The given block can run concurrently with sibling connections,
 * regardless of whether the sibling connections are executing read-only or read-write transactions.
 *
 * This method is asynchronous.
 * 
 * An optional completion block may be used.
 * Additionally the dispatch_queue to invoke the completion block may also be specified.
 * If NULL, dispatch_get_main_queue() is automatically used.
**/
- (void)asyncReadWithBlock:(void (^)(YapDatabaseReadTransaction *transaction))block
           completionQueue:(dispatch_queue_t)completionQueue
           completionBlock:(dispatch_block_t)completionBlock
{
#if YapDatabaseEnforcePermittedTransactions
	YapDatabasePermittedTransactions flags = self.permittedTransactions;
	if ((flags & YDB_MainThreadOnly) && !YDBIsMainThread())
	{
		@throw [self nonMainThreadException];
	}
	if (!(flags & YDB_AsyncReadTransaction))
	{
		@throw [self unpermittedTransactionException:YDB_AsyncReadTransaction];
	}
#endif
	
	if (completionQueue == NULL && completionBlock != NULL)
		completionQueue = dispatch_get_main_queue();
	
	dispatch_async(connectionQueue, ^{ @autoreleasepool {
		
		if (longLivedReadTransaction)
		{
			block(longLivedReadTransaction);
		}
		else
		{
			YapDatabaseReadTransaction *transaction = [self newReadTransaction];
			
			[self preReadTransaction:transaction];
			block(transaction);
			[self postReadTransaction:transaction];
		}
		
		if (completionBlock)
			dispatch_async(completionQueue, completionBlock);
	}});
}

/**
 * Read-write access to the database.
 * 
 * Only a single read-write block can execute among all sibling connections.
 * Thus this method may block if another sibling connection is currently executing a read-write block.
 * 
 * This method is asynchronous.
**/
- (void)asyncReadWriteWithBlock:(void (^)(YapDatabaseReadWriteTransaction *transaction))block
{
	[self asyncReadWriteWithBlock:block completionQueue:NULL completionBlock:NULL];
}

/**
 * Read-write access to the database.
 *
 * Only a single read-write block can execute among all sibling connections.
 * Thus the execution of the block may be delayted if another sibling connection
 * is currently executing a read-write block.
 *
 * This method is asynchronous.
 * 
 * An optional completion block may be used.
 * The completionBlock will be invoked on the main thread (dispatch_get_main_queue()).
**/
- (void)asyncReadWriteWithBlock:(void (^)(YapDatabaseReadWriteTransaction *transaction))block
                completionBlock:(dispatch_block_t)completionBlock
{
	[self asyncReadWriteWithBlock:block completionQueue:NULL completionBlock:completionBlock];
}

/**
 * Read-write access to the database.
 *
 * Only a single read-write block can execute among all sibling connections.
 * Thus the execution of the block may be delayted if another sibling connection
 * is currently executing a read-write block.
 *
 * This method is asynchronous.
 * 
 * An optional completion block may be used.
 * Additionally the dispatch_queue to invoke the completion block may also be specified.
 * If NULL, dispatch_get_main_queue() is automatically used.
**/
- (void)asyncReadWriteWithBlock:(void (^)(YapDatabaseReadWriteTransaction *transaction))block
                completionQueue:(dispatch_queue_t)completionQueue
                completionBlock:(dispatch_block_t)completionBlock
{
#if YapDatabaseEnforcePermittedTransactions
	YapDatabasePermittedTransactions flags = self.permittedTransactions;
	if ((flags & YDB_MainThreadOnly) && !YDBIsMainThread())
	{
		@throw [self nonMainThreadException];
	}
	if (!(flags & YDB_AsyncReadWriteTransaction))
	{
		@throw [self unpermittedTransactionException:YDB_AsyncReadWriteTransaction];
	}
#endif
	
	if (completionQueue == NULL && completionBlock != NULL)
		completionQueue = dispatch_get_main_queue();
	
	// Order matters.
	// First go through the serial connection queue.
	// Then go through serial write queue for the database.
	//
	// Once we're inside the database writeQueue, we know that we are the only write transaction.
	// No other transaction can possibly modify the database except us, even in other connections.
	
	dispatch_async(connectionQueue, ^{
		
		if (longLivedReadTransaction)
		{
			if (throwExceptionsForImplicitlyEndingLongLivedReadTransaction)
			{
				@throw [self implicitlyEndingLongLivedReadTransactionException];
			}
			else
			{
				YDBLogWarn(@"Implicitly ending long-lived read transaction on connection %@, database %@",
				           self, database);
				
				[self endLongLivedReadTransaction];
			}
		}
		
		__preWriteQueue(self);
		dispatch_sync(database->writeQueue, ^{ @autoreleasepool {
			
			YapDatabaseReadWriteTransaction *transaction = [self newReadWriteTransaction];
			
			[self preReadWriteTransaction:transaction];
			block(transaction);
			[self postReadWriteTransaction:transaction];
			
			if (completionBlock)
				dispatch_async(completionQueue, completionBlock);
			
		}}); // End dispatch_sync(database->writeQueue)
		__postWriteQueue(self);
	});      // End dispatch_async(connectionQueue)
}

////////////////////////////////////////////////////////////////////////////////////////////////////////////////////////
#pragma mark Transaction States
////////////////////////////////////////////////////////////////////////////////////////////////////////////////////////

/**
 * Required method.
 * Returns the proper type of transaction for this connection class.
**/
- (YapDatabaseReadTransaction *)newReadTransaction
{
	return [[YapDatabaseReadTransaction alloc] initWithConnection:self isReadWriteTransaction:NO];
}

/**
 * Required method.
 * Returns the proper type of transaction for this connection class.
**/
- (YapDatabaseReadWriteTransaction *)newReadWriteTransaction
{
	return [[YapDatabaseReadWriteTransaction alloc] initWithConnection:self isReadWriteTransaction:YES];
}

/**
 * This method executes the state transition steps required before executing a read-only transaction block.
 * 
 * This method must be invoked from within the connectionQueue.
**/
- (void)preReadTransaction:(YapDatabaseReadTransaction *)transaction
{
	// Pre-Read-Transaction: Step 1 of 4
	//
	// Execute "BEGIN TRANSACTION" on database connection.
	// This is actually a deferred transaction, meaning the sqlite connection won't actually
	// acquire a shared read lock until it executes a select statement.
	// There are alternatives to this, including a "begin immediate transaction".
	// However, this doesn't do what we want. Instead it blocks other read-only transactions.
	// The deferred transaction is actually what we want, as many read-only transactions only
	// hit our in-memory caches. Thus we avoid sqlite machinery when unneeded.
	
	[transaction beginTransaction];
		
	dispatch_sync(database->snapshotQueue, ^{ @autoreleasepool {
		
		// Pre-Read-Transaction: Step 2 of 4
		//
		// Update our connection state within the state table.
		//
		// First we need to mark this connection as being within a read-only transaction.
		// We do this by marking a "yap-level" shared read lock flag.
		//
		// Now recall from step 1 that our "sql-level" transaction is deferred.
		// The sql internals won't actually acquire the shared read lock until a we perform a select.
		// If there are write transactions in progress, this is a big problem for us.
		// Here's why:
		//
		// We have an in-memory snapshot via the caches.
		// This is kept in-sync with what's on disk (in the sqlite database file).
		// But what happens if the write transaction commits its changes before we perform our select statement?
		// Our select statement would acquire a different snapshot than our in-memory snapshot.
		// Thus, we look to see if there are any write transactions.
		// If there are, then we immediately acquire the "sql-level" shared read lock.
		
		BOOL hasActiveWriteTransaction = NO;
		YapDatabaseConnectionState *myState = nil;
		
		for (YapDatabaseConnectionState *state in database->connectionStates)
		{
			if (state->connection == self)
			{
				myState = state;
				myState->activeReadTransaction = YES;
			}
			else if (state->activeWriteTransaction)
			{
				hasActiveWriteTransaction = YES;
			}
		}
		
		NSAssert(myState != nil, @"Missing state in database->connectionStates");
		
		// Pre-Read-Transaction: Step 3 of 4
		//
		// Update our in-memory data (caches, etc) if needed.
		
		if (database.options.enableMultiProcessSupport || hasActiveWriteTransaction || longLivedReadTransaction || wal_file == NULL)
		{
			// If there is a write transaction in progress, (in case of multiple processes accessing the database, we can't know for sure so we make this assumption)
			// then it's not safe to proceed until we acquire a "sql-level" snapshot.
			//
			// If this is for a longLivedReadTransaction,
			// then we need to immediately acquire a "sql-level" snapshot.
			//
			// If sqlite hasn't opened the wal_file yet,
			// then we need to invoke the sql machinery so we can get access to it.
			// We need the wal_file in order to properly receive notifications of
			// when sqlite acquires an "sql-level" snapshot.
			//
			// During this process we ensure that our "yap-level" snapshot of the in-memory data (caches, etc)
			// is in sync with our "sql-level" snapshot of the database.
			//
			// We can check this by comparing the connection's snapshot ivar with
			// the snapshot read from disk (via sqlite select).
			//
			// If the two match then our snapshots are in sync.
			// If they don't then we need to get caught up by processing changesets.
			
			uint64_t yapSnapshot = snapshot;
			uint64_t sqlSnapshot = [self readSnapshotFromDatabase];
			
			if (yapSnapshot < sqlSnapshot)
			{
				// The transaction can see the sqlite commit from another transaction,
				// and it hasn't processed the changeset(s) yet. We need to process them now.
				
				NSArray *changesets = [database pendingAndCommittedChangesetsSince:yapSnapshot until:sqlSnapshot];
				
                if (!changesets) // we could not retrieve changeset due to a change from another process.
                {
                    [self _flushMemoryWithFlags:YapDatabaseConnectionFlushMemoryFlags_Caches];
                    snapshot = sqlSnapshot;
                }
                else
                {
                    for (NSDictionary *changeset in changesets)
                    {
                        [self noteCommittedChangeset:changeset];
                    }
                }
				
				// The noteCommittedChangeset method (invoked above) updates our 'snapshot' variable.
				NSAssert(snapshot == sqlSnapshot,
				         @"Invalid connection state in preReadTransaction: snapshot(%llu) != sqlSnapshot(%llu): %@",
				         snapshot, sqlSnapshot, changesets);
			}
			
			myState->longLivedReadTransaction = (longLivedReadTransaction != nil);
			myState->sqlLevelSharedReadLock = YES;
			needsMarkSqlLevelSharedReadLock = NO;
		}
		else
		{
			// There is NOT a write transaction in progress.
			// Thus we are safe to proceed with only a "yap-level" snapshot.
			//
			// However, we MUST ensure that our "yap-level" snapshot of the in-memory data (caches, etc)
			// are in sync with the rest of the system.
			//
			// That is, our connection may have started its transaction before it was
			// able to process a changeset from a sibling connection.
			// If this is the case then we need to get caught up by processing the changeset(s).
			
			uint64_t localSnapshot = snapshot;
			uint64_t globalSnapshot = [database snapshot];
			
			if (localSnapshot < globalSnapshot)
			{
				// The transaction hasn't processed recent changeset(s) yet. We need to process them now.
				
				NSArray *changesets = [database pendingAndCommittedChangesetsSince:localSnapshot until:globalSnapshot];
				
                // changeset cannot be nil because we are not supporting multiprocess changes
				for (NSDictionary *changeset in changesets)
				{
					[self noteCommittedChangeset:changeset];
				}
				
				// The noteCommittedChangeset method (invoked above) updates our 'snapshot' variable.
				NSAssert(snapshot == globalSnapshot,
				         @"Invalid connection state in preReadTransaction: snapshot(%llu) != globalSnapshot(%llu): %@",
				         snapshot, globalSnapshot, changesets);
			}
			
			myState->sqlLevelSharedReadLock = NO;
			needsMarkSqlLevelSharedReadLock = YES;
		}
		
		myState->lastTransactionSnapshot = snapshot;
		myState->lastTransactionTime = mach_absolute_time();
	}});
	
	// Pre-Read-Transaction: Step 4 of 4
	//
	// Enable sqlite VFS shim listeners for read notifications (if needed).
	//
	// Note: Code above performs the following:
	//     if (hasActiveWriteTransaction || longLivedReadTransaction || wal_file == NULL)
	//
	// So we initialize the 'wal_file' here, if we haven't already.
	
	if (main_file == NULL)
	{
		sqlite3_file_control(db, "main", SQLITE_FCNTL_FILE_POINTER, &main_file);
		if (main_file) {
			main_file->yap_database_connection = (__bridge void *)self;
		}
	}
	if (wal_file == NULL) // <- See note above
	{
		wal_file = yap_file_wal_find(main_file);
		if (wal_file)
		{
			wal_file->yap_database_connection = (__bridge void *)self;
		}
	}
	
	if (needsMarkSqlLevelSharedReadLock)
	{
		if (main_file)
			main_file->xNotifyDidRead = yapNotifyDidRead;
		
		if (wal_file)
			wal_file->xNotifyDidRead = yapNotifyDidRead;
	}
}

/**
 * This method executes the state transition steps required after executing a read-only transaction block.
 *
 * This method must be invoked from within the connectionQueue.
**/
- (void)postReadTransaction:(YapDatabaseReadTransaction *)transaction
{
	// Post-Read-Transaction: Step 1 of 5
	//
	// 1. Execute "COMMIT TRANSACTION" on database connection.
	// If we had acquired "sql-level" shared read lock, this will release associated resources.
	// It may also free the auto-checkpointing architecture within sqlite to sync the WAL to the database.
	
	[transaction commitTransaction];
	
	// Post-Read-Transaction: Step 2 of 5
	//
	// Disable sqlite VFS shim listeners for read notifications (if needed).
	
	if (main_file)
		main_file->xNotifyDidRead = NULL;
	
	if (wal_file)
		wal_file->xNotifyDidRead = NULL;
	
	
	__block uint64_t minSnapshot = 0;
	__block YapDatabaseConnectionState *writeStateToSignal = nil;
	
	dispatch_sync(database->snapshotQueue, ^{ @autoreleasepool {
		
		// Post-Read-Transaction: Step 3 of 5
		//
		// Update our connection state within the state table.
		//
		// First we need to mark this connection as no longer being within a read-only transaction.
		// We do this by unmarking the "yap-level" and "sql-level" shared read lock flags.
		//
		// While we're doing this we also check to see if we were possibly blocking a write transaction.
		// When does a write transaction get blocked?
		//
		// Recall from the discussion above that we don't always acquire a "sql-level" shared read lock.
		// Our sql transaction is deferred until our first select statement.
		// Now if a write transaction comes along and discovers there are existing read transactions that
		// have an in-memory metadata snapshot, but haven't acquired an "sql-level" snapshot of the actual
		// database, it will block until these read transctions either complete,
		// or acquire the needed "sql-level" snapshot.
		//
		// So if we never acquired an "sql-level" snapshot of the database, and we were the last transaction
		// in such a state, and there's a blocked write transaction, then we need to signal it.
		
		minSnapshot = [database snapshot];
		
		BOOL wasMaybeBlockingWriteTransaction = NO;
		NSUInteger countOtherMaybeBlockingWriteTransaction = 0;
		YapDatabaseConnectionState *blockedWriteState = nil;
		
		for (YapDatabaseConnectionState *state in database->connectionStates)
		{
			if (state->connection == self)
			{
				state->activeReadTransaction = NO;
				state->longLivedReadTransaction = NO;
				
				wasMaybeBlockingWriteTransaction = !state->sqlLevelSharedReadLock;
				state->sqlLevelSharedReadLock = NO;
			}
			else if (state->activeReadTransaction)
			{
				// Active sibling connection: read-only
				
				minSnapshot = MIN(state->lastTransactionSnapshot, minSnapshot);
				
				if (!state->sqlLevelSharedReadLock)
					countOtherMaybeBlockingWriteTransaction++;
			}
			else if (state->activeWriteTransaction)
			{
				// Active sibling connection: read-write
				
				minSnapshot = MIN(state->lastTransactionSnapshot, minSnapshot);
				
				if (state->waitingForWriteLock)
					blockedWriteState = state;
			}
		}
		
		if (wasMaybeBlockingWriteTransaction && countOtherMaybeBlockingWriteTransaction == 0 && blockedWriteState)
		{
			writeStateToSignal = blockedWriteState;
		}
		
		YDBLogVerbose(@"YapDatabaseConnection(%p) completing read-only transaction.", self);
	}});
	
	// Post-Read-Transaction: Step 4 of 5
	//
	// Check to see if this connection has been holding back the checkpoint process.
	// That is, was this connection the last active connection on an old snapshot?
	
	if (snapshot < minSnapshot)
	{
		// There are commits ahead of us that need to be checkpointed.
		// And we were the oldest active connection,
		// so we were previously preventing the checkpoint from progressing.
		// Thus we can now continue the checkpoint operation.
		
		[database asyncCheckpoint:minSnapshot];
		
		[registeredMemoryTables enumerateKeysAndObjectsUsingBlock:^(id __unused key, id obj, BOOL __unused *stop) {
			
			[(YapMemoryTable *)obj asyncCheckpoint:minSnapshot];
		}];
	}
	
	// Post-Read-Transaction: Step 5 of 5
	//
	// If we discovered a blocked write transaction,
	// and it was blocked waiting on us (because we had a "yap-level" snapshot without an "sql-level" snapshot),
	// and it's no longer blocked on any other read transaction (that have "yap-level" snapshots
	// without "sql-level snapshots"), then signal the write semaphore so the blocked thread wakes up.
	
	if (writeStateToSignal)
	{
		YDBLogVerbose(@"YapDatabaseConnection(%p) signaling blocked write on connection(%p)",
		                                    self, writeStateToSignal->connection);
		
		[writeStateToSignal signalWriteLock];
	}
}

/**
 * This method executes the state transition steps required before executing a read-write transaction block.
 * 
 * This method must be invoked from within the connectionQueue.
 * This method must be invoked from within the database.writeQueue.
**/
- (void)preReadWriteTransaction:(YapDatabaseReadWriteTransaction *)transaction
{
	// Pre-Write-Transaction: Step 1 of 5
	//
	// Execute "BEGIN TRANSACTION" on database connection.
	// This is actually a deferred transaction, meaning the sqlite connection won't actually
	// acquire any locks until it executes something.
	// There are various alternatives to this, including "immediate" and "exclusive" transactions.
	// However, these don't do what we want. Instead they block other read-only transactions.
	// The deferred transaction allows other read-only transactions and even avoids
	// sqlite operations if no modifications are made.
	//
	// Remember, we are the only active write transaction for this database.
	// No other write transactions can occur until this transaction completes.
	// Thus no other transactions can possibly modify the database during our transaction.
	// Therefore it doesn't matter when we acquire our "sql-level" locks for writing.
	
    if(database.options.enableMultiProcessSupport) {
        // In the multiprocess case, we block concurrent read or write connections, so we avoid race-conditions
        [transaction beginImmediateTransaction];
    } else {
        [transaction beginTransaction];
    }
	
	dispatch_sync(database->snapshotQueue, ^{ @autoreleasepool {
		
		// Pre-Write-Transaction: Step 2 of 5
		//
		// Update our connection state within the state table.
		//
		// We are the only write transaction for this database.
		// It is important for read-only transactions on other connections to know there's a writer.
		
		YapDatabaseConnectionState *myState = nil;
		
		for (YapDatabaseConnectionState *state in database->connectionStates)
		{
			if (state->connection == self)
			{
				myState = state;
				myState->activeWriteTransaction = YES;
			}
		}
		
		NSAssert(myState != nil, @"Missing state in database->connectionStates");
		
		// Pre-Write-Transaction: Step 3 of 5
		//
		// Validate our caches based on snapshot numbers
		
		uint64_t localSnapshot = snapshot;
        // In multiprocess mode, the snapshot number might have been externally updated
        uint64_t globalSnapshot = database.options.enableMultiProcessSupport ? [self readSnapshotFromDatabase] : [database snapshot];
		
        externallyModified = NO;
        
		if (localSnapshot < globalSnapshot)
		{
			NSArray *changesets = [database pendingAndCommittedChangesetsSince:localSnapshot until:globalSnapshot];
			
            externallyModified = changesets == nil;
            
            if (!changesets) // we could not retrieve changeset due to a change from another process.
            {
                [self _flushMemoryWithFlags:YapDatabaseConnectionFlushMemoryFlags_Caches];
                snapshot = globalSnapshot;
            }
            else
            {
                for (NSDictionary *changeset in changesets)
                {
                    [self noteCommittedChangeset:changeset];
                }
            }
			
			// The noteCommittedChangeset method (invoked above) updates our 'snapshot' variable.
			NSAssert(snapshot == globalSnapshot,
			         @"Invalid connection state in preReadWriteTransaction: snapshot(%llu) != globalSnapshot(%llu)",
			         snapshot, globalSnapshot);
		}
		
		myState->lastTransactionSnapshot = snapshot;
		myState->lastTransactionTime = mach_absolute_time();
		needsMarkSqlLevelSharedReadLock = NO;
		
		YDBLogVerbose(@"YapDatabaseConnection(%p) starting read-write transaction.", self);
	}});
	
	// Pre-Write-Transaction: Step 4 of 5
	//
	// Setup write state and changeset variables
	
	hasDiskChanges = NO;
	
	if (objectChanges == nil)
		objectChanges = [[NSMutableDictionary alloc] init];
	
	if (metadataChanges == nil)
		metadataChanges = [[NSMutableDictionary alloc] init];
	
	if (removedKeys == nil)
		removedKeys = [[NSMutableSet alloc] init];
	
	if (removedCollections == nil)
		removedCollections = [[NSMutableSet alloc] init];
	
	if (removedRowids == nil)
		removedRowids = [[NSMutableSet alloc] init];
	
	allKeysRemoved = NO;
	
	if (mutationStack == nil)
		mutationStack = [[YapMutationStack_Bool alloc] init];
	
	// Pre-Write-Transaction: Step 5 of 5
	//
	// Add IsOnConnectionQueueKey flag to writeQueue.
	// This allows various methods that depend on the flag to operate correctly.
	
	dispatch_queue_set_specific(database->writeQueue, IsOnConnectionQueueKey, IsOnConnectionQueueKey, NULL);
}

/**
 * This method executes the state transition steps required after executing a read-only transaction block.
 *
 * This method must be invoked from within the connectionQueue.
 * This method must be invoked from within the database.writeQueue.
**/
- (void)postReadWriteTransaction:(YapDatabaseReadWriteTransaction *)transaction
{
	if (transaction->rollback)
	{
		YDBLogVerbose(@"YapDatabaseConnection(%p) rollback read-write transaction", self);
		
		// Rollback-Write-Transaction: Step 1 of 3
		//
		// Update our connection state within the state table.
		//
		// We are the only write transaction for this database.
		// It is important for read-only transactions on other connections to know we're no longer a writer.
		
		dispatch_sync(database->snapshotQueue, ^{
		
			for (YapDatabaseConnectionState *state in database->connectionStates)
			{
				if (state->connection == self)
				{
					state->activeWriteTransaction = NO;
					break;
				}
			}
		});
		
		// Rollback-Write-Transaction: Step 2 of 3
		//
		// Rollback sqlite database transaction.
		
		[transaction rollbackTransaction];
		
		// Rollback-Write-Transaction: Step 3 of 3
		//
		// Reset any in-memory variables which may be out-of-sync with the database.
		
		[objectCache removeAllObjects];
		[metadataCache removeAllObjects];
		
	}
	else // if (!transaction->rollback)
	{
		// Post-Write-Transaction: Step 1 of 10
		//
		// Run any pre-commit operations.
		// This allows extensions to to perform any cleanup before the changeset is requested.
		
		[transaction preCommitReadWriteTransaction];
		
		// Post-Write-Transaction: Step 2 of 10
		//
		// Fetch changesets.
		// Then update the snapshot in the 'yap' database (if any changes were made).
		// We use 'yap' database and snapshot value to check for a race condition.
		//
		// The "internal" changeset gets sent directly to sibling database connections.
		// The "external" changeset gets plugged into the YapDatabaseModifiedNotification as the userInfo dict.
		
		NSNotification *notification = nil;
		
		NSMutableDictionary *changeset = nil;
		NSMutableDictionary *userInfo = nil;
		
		[self getInternalChangeset:&changeset externalChangeset:&userInfo];
		if (changeset || userInfo || hasDiskChanges)
		{
			// If hasDiskChanges is YES, then the database file was modified.
			// In this case, we're sure to write the incremented snapshot number to the database.
			//
			// If hasDiskChanges is NO, then the database file was not modified.
			// However, something was "touched" or an in-memory extension was changed.
			
			if (hasDiskChanges || database.options.enableMultiProcessSupport)
				snapshot = [self incrementSnapshotInDatabase];
			else
				snapshot++;
			
			if (changeset == nil)
				changeset = [NSMutableDictionary dictionaryWithSharedKeySet:sharedKeySetForInternalChangeset];
			
			if (userInfo == nil)
				userInfo = [NSMutableDictionary dictionaryWithSharedKeySet:sharedKeySetForExternalChangeset];
			
			[changeset setObject:@(snapshot) forKey:YapDatabaseSnapshotKey];
            
            if (database.options.enableMultiProcessSupport)
                [changeset setObject:@(externallyModified) forKey:YapDatabaseModifiedExternallyKey];
            
			[userInfo setObject:@(snapshot) forKey:YapDatabaseSnapshotKey];
			
			[userInfo setObject:self forKey:YapDatabaseConnectionKey];
		
			if (transaction->customObjectForNotification)
				[userInfo setObject:transaction->customObjectForNotification forKey:YapDatabaseCustomKey];
			
			notification = [NSNotification notificationWithName:YapDatabaseModifiedNotification
			                                             object:database
			                                           userInfo:userInfo];
			
			[changeset setObject:notification forKey:YapDatabaseNotificationKey];
		}
		
		// Post-Write-Transaction: Step 3 of 10
		//
		// Auto-drop tables from previous extensions that aren't being used anymore.
		//
		// Note the timing of when this happens:
		// - Only once
		// - At the end of a readwrite transaction that has made modifications to the database
		// - Only if the modifications weren't dedicated to registering/unregistring an extension
		
		BOOL clearPreviouslyRegisteredExtensionNames = NO;
		
		if (changeset && !registeredExtensionsChanged && database->previouslyRegisteredExtensionNames)
		{
			for (NSString *prevExtensionName in database->previouslyRegisteredExtensionNames)
			{
				if ([registeredExtensions objectForKey:prevExtensionName] == nil)
				{
					[self _unregisterExtensionWithName:prevExtensionName transaction:transaction];
				}
			}
			
			clearPreviouslyRegisteredExtensionNames = YES;
		}
		
		// Post-Write-Transaction: Step 4 of 10
		//
		// Check to see if it's safe to commit our changes.
		//
		// There may be read-only transactions that have acquired "yap-level" snapshots
		// without "sql-level" snapshots. That is, these read-only transaction may have a snapshot
		// of the in-memory metadata dictionary at the time they started, but as for the sqlite connection
		// they only have a "BEGIN DEFERRED TRANSACTION", and haven't actually executed
		// any "select" statements. Thus they haven't actually invoked the sqlite machinery to
		// acquire the "sql-level" snapshot (last valid commit record in the WAL).
		//
		// It is our responsibility to block until all read-only transactions have either completed,
		// or have acquired the necessary "sql-level" shared read lock.
		//
		// We avoid writer starvation by enforcing new read-only transactions that start after our writer
		// started to immediately acquire "sql-level" shared read locks when they start.
		// Thus we would only ever wait for read-only transactions that started before our
		// read-write transaction started. And since most of the time the read-write transactions
		// take longer than read-only transactions, we avoid any blocking in most cases.
		
		__block YapDatabaseConnectionState *myState = nil;
		__block BOOL safeToCommit = NO;
		
		do
		{
			__block BOOL waitForReadOnlyTransactions = NO;
			
			dispatch_sync(database->snapshotQueue, ^{ @autoreleasepool {
				
				for (YapDatabaseConnectionState *state in database->connectionStates)
				{
					if (state->connection == self)
					{
						myState = state;
					}
					else if (state->activeReadTransaction && !state->sqlLevelSharedReadLock)
					{
						waitForReadOnlyTransactions = YES;
					}
				}
				
				NSAssert(myState != nil, @"Missing state in database->connectionStates");
				
				if (waitForReadOnlyTransactions)
				{
					myState->waitingForWriteLock = YES;
					[myState prepareWriteLock];
				}
				else
				{
					myState->waitingForWriteLock = NO;
					safeToCommit = YES;
					
					// Post-Write-Transaction: Step 5 of 10
					//
					// Register pending changeset with database.
					// Our commit is actually a two step process.
					// First we execute the sqlite level commit.
					// Second we execute the final stages of the yap level commit.
					//
					// This two step process means we have an edge case,
					// where another connection could come around and begin its yap level transaction
					// before this connection's yap level commit, but after this connection's sqlite level commit.
					//
					// By registering the pending changeset in advance,
					// we provide a near seamless workaround for the edge case.
					
					if (changeset)
					{
						[database notePendingChangeset:changeset fromConnection:self];
					}
					
					if (clearPreviouslyRegisteredExtensionNames)
					{
						// It's only safe to clear this ivar within the snapshot queue
						database->previouslyRegisteredExtensionNames = nil;
					}
				}
				
			}});
		
			if (waitForReadOnlyTransactions)
			{
				// Block until a read-only transaction signals us.
				// This will occur when the last read-only transaction (that started before our read-write
				// transaction started) either completes or acquires an "sql-level" shared read lock.
				//
				// Note: Since we're using a dispatch semaphore, order doesn't matter.
				// That is, it's fine if the read-only transaction signals our write lock before we start waiting on it.
				// In this case we simply return immediately from the wait call.
				
				YDBLogVerbose(@"YapDatabaseConnection(%p) blocked waiting for write lock...", self);
				
				[myState waitForWriteLock];
			}
			
		} while (!safeToCommit);
	
		// Post-Write-Transaction: Step 6 of 10
		//
		// Execute "COMMIT TRANSACTION" on database connection.
		// This will write the changes to the WAL, and may invoke a checkpoint.
		//
		// Notice that we do this outside the context of the transactionStateQueue.
		// We do this so we don't block read-only transactions from starting or finishing.
		// However, this does leave us open for the possibility that a read-only transaction will
		// get a "yap-level" snapshot of the metadata dictionary before this commit,
		// but a "sql-level" snapshot of the sql database after this commit.
		// This is rare but must be guarded against.
		// The solution is pretty simple and straight-forward.
		// When a read-only transaction starts, if there's an active write transaction,
		// it immediately acquires an "sql-level" snapshot. It does this by invoking a select statement,
		// which invokes the internal sqlite snapshot machinery for the transaction.
		// So rather than using a dummy select statement that we ignore, we instead select a lastCommit number
		// from the database. If it doesn't match what we expect, then we know we've run into the race condition,
		// and we make the read-only transaction back out and try again.
		
		[transaction commitTransaction];
		
		__block uint64_t minSnapshot = UINT64_MAX;
	
		dispatch_sync(database->snapshotQueue, ^{ @autoreleasepool {
			
			// Post-Write-Transaction: Step 7 of 10
			//
			// Notify database of changes, and drop reference to set of changed keys.
			
			if (changeset)
			{
				[database noteCommittedChangeset:changeset fromConnection:self];
			}
			
			// Post-Write-Transaction: Step 8 of 10
			//
			// Update our connection state within the state table.
			//
			// We are the only write transaction for this database.
			// It is important for read-only transactions on other connections to know we're no longer a writer.
			
			for (YapDatabaseConnectionState *state in database->connectionStates)
			{
				if (state->activeReadTransaction)
				{
					minSnapshot = MIN(state->lastTransactionSnapshot, minSnapshot);
				}
			}
			
			myState->activeWriteTransaction = NO;
			myState->waitingForWriteLock = NO;
			
			YDBLogVerbose(@"YapDatabaseConnection(%p) completing read-write transaction.", self);
		}});
	
		if (changeset)
		{
			// Post-Write-Transaction: Step 9 of 10
			//
			// We added frames to the WAL.
			// We can invoke a checkpoint if there are no other active connections.
			
			if (minSnapshot == UINT64_MAX)
			{
				[database asyncCheckpoint:snapshot];
				
				[registeredMemoryTables enumerateKeysAndObjectsUsingBlock:
				    ^(id __unused key, YapMemoryTable *memoryTable, BOOL __unused *stop)
				{
					[memoryTable asyncCheckpoint:snapshot];
				}];
			}
		}
	
		// Post-Write-Transaction: Step 10 of 10
		//
		// Post YapDatabaseModifiedNotification (if needed)
		
		if (notification)
		{
			dispatch_async(dispatch_get_main_queue(), ^{
				[[NSNotificationCenter defaultCenter] postNotification:notification];
			});
		}
	
	} // end else if (!transaction->rollback)
	
	
	// Clear changeset variables (which are now a part of the notification)
	
	if ([objectChanges count] > 0)
		objectChanges = nil;
	
	if ([metadataChanges count] > 0)
		metadataChanges = nil;
	
	if ([removedKeys count] > 0)
		removedKeys = nil;
	
	if ([removedCollections count] > 0)
		removedCollections = nil;
	
	if ([removedRowids count] > 0)
		removedRowids = nil;
	
	[mutationStack clear];
	
	// Drop IsOnConnectionQueueKey flag from writeQueue since we're exiting writeQueue.
	
	dispatch_queue_set_specific(database->writeQueue, IsOnConnectionQueueKey, NULL, NULL);
}

/**
 * This method executes the state transition steps required before executing a pseudo read-write transaction.
 *
 * This method must be invoked from within the connectionQueue.
 * This method must be invoked from within the database.writeQueue.
**/
- (void)prePseudoReadWriteTransaction
{
	// This is similar to a read-write transaction,
	// in that we intend to block other writers (go through the writeQueue).
	//
	// However, our operation cannot occur within a transaction. (no "BEGIN TRANSCTION;" or "COMMIT TRANSACTION;")
	// Thus we cannot simply use preReadWriteTransaction & postReadWriteTransaction.
	// Instead we use a select subset of them.
	
	// Pre-Pseudo-Write-Transaction: Step 1 of 3
	//
	// Update our connection state within the state table.
	//
	// We are the only write transaction for this database.
	// It is important for read-only transactions on other connections to know there's a writer.
	
	dispatch_sync(database->snapshotQueue, ^{ @autoreleasepool {
		
		YapDatabaseConnectionState *myState = nil;
		
		for (YapDatabaseConnectionState *state in database->connectionStates)
		{
			if (state->connection == self)
			{
				myState = state;
				myState->activeWriteTransaction = YES;
			}
		}
		
		NSAssert(myState != nil, @"Missing state in database->connectionStates");
		
		myState->lastTransactionSnapshot = [database snapshot];
		myState->lastTransactionTime = mach_absolute_time();
		needsMarkSqlLevelSharedReadLock = YES;
		
		YDBLogVerbose(@"YapDatabaseConnection(%p) starting vacuum operation.", self);
	}});
	
	// Pre-Pseudo-Write-Transaction: Step 2 of 3
	//
	// Setup write state and changeset variables.
	
	hasDiskChanges = NO;
	
	// Note: We don't need to setup all changeset variables.
	
	// Pre-Pseudo-Write-Transaction: Step 3 of 3
	//
	// Add IsOnConnectionQueueKey flag to writeQueue.
	// This allows various methods that depend on the flag to operate correctly.
	
	dispatch_queue_set_specific(database->writeQueue, IsOnConnectionQueueKey, IsOnConnectionQueueKey, NULL);
}

/**
 * This method executes the state transition steps required after executing a pseudo read-write transaction.
 *
 * This method must be invoked from within the connectionQueue.
 * This method must be invoked from within the database.writeQueue.
**/
- (void)postPseudoReadWriteTransaction
{
	// This is similar to a read-write transaction,
	// in that we intend to block other writers (go through the writeQueue).
	//
	// However, our operation cannot occur within a transaction. (no "BEGIN TRANSCTION;" or "COMMIT TRANSACTION;")
	// Thus we cannot simply use preReadWriteTransaction & postReadWriteTransaction.
	// Instead we use a select subset of them.
	
	// Post-Pseudo-Write-Transaction: Step 1 of 5
	//
	// Create changeset.
	// We're doing this in order to increment the snapshot.
	
	NSMutableDictionary *changeset = nil;
	NSMutableDictionary *userInfo = nil;
	
	NSNotification *notification = nil;
	
	if (hasDiskChanges)
	{
		snapshot++;
		
		changeset = [NSMutableDictionary dictionaryWithSharedKeySet:sharedKeySetForInternalChangeset];
		userInfo = [NSMutableDictionary dictionaryWithSharedKeySet:sharedKeySetForExternalChangeset];
		
		changeset[YapDatabaseSnapshotKey] = @(snapshot);
		userInfo[YapDatabaseSnapshotKey] = @(snapshot);
		
		userInfo[YapDatabaseConnectionKey] = self;
		
		notification = [NSNotification notificationWithName:YapDatabaseModifiedNotification
		                                             object:database
		                                           userInfo:userInfo];
		
		changeset[YapDatabaseNotificationKey] = notification;
	}
	
	__block YapDatabaseConnectionState *myState = nil;
	__block uint64_t minSnapshot = UINT64_MAX;
	
	dispatch_sync(database->snapshotQueue, ^{ @autoreleasepool {
		
		// Post-Pseudo-Write-Transaction: Step 2 of 5
		//
		// Notify database of changes, and drop reference to set of changed keys.
		
		if (changeset)
		{
			[database notePendingChangeset:changeset fromConnection:self];
			[database noteCommittedChangeset:changeset fromConnection:self];
		}
		
		// Post-Pseudo-Write-Transaction: Step 3 of 5
		//
		// Update our connection state within the state table.
		//
		// We are the only write transaction for this database.
		// It is important for read-only transactions on other connections to know we're no longer a writer.
		
		for (YapDatabaseConnectionState *state in database->connectionStates)
		{
			if (state->connection == self)
			{
				myState = state;
			}
			else if (state->activeReadTransaction)
			{
				minSnapshot = MIN(state->lastTransactionSnapshot, minSnapshot);
			}
		}
		
		NSAssert(myState != nil, @"Missing state in database->connectionStates");
		
		myState->activeWriteTransaction = NO;
		myState->waitingForWriteLock = NO;
		
		YDBLogVerbose(@"YapDatabaseConnection(%p) completing read-write transaction.", self);
	}});
	
	if (changeset)
	{
		// Post-Pseudo-Write-Transaction: Step 4 of 5
		//
		// We added frames to the WAL.
		// We can invoke a checkpoint if there are no other active connections.
		
		if (minSnapshot == UINT64_MAX)
		{
			[database asyncCheckpoint:snapshot];
			
			// Note: We didn't actually change anything in the database.
			// The vacuum operation just defragments the database file.
			//
			// So there's no need to do anything concerning registeredMemoryTables.
		}
	}
	
	// Post-Pseudo-Write-Transaction: Step 5 of 5
	//
	// Drop IsOnConnectionQueueKey flag from writeQueue since we're exiting writeQueue.
	
	dispatch_queue_set_specific(database->writeQueue, IsOnConnectionQueueKey, NULL, NULL);
}

/**
 * This method "kills two birds with one stone".
 * 
 * First, it invokes a SELECT statement on the database.
 * This executes the sqlite machinery to acquire a "sql-level" snapshot of the database.
 * That is, the encompassing transaction will now reference a specific commit record in the WAL,
 * and will ignore any commits made after this record.
 * 
 * Second, it reads a specific value from the database, and tells us which commit record in the WAL its using.
 * This allows us to validate the transaction, and check for a particular race condition.
**/
- (uint64_t)readSnapshotFromDatabase
{
	sqlite3_stmt *statement = [self yapGetDataForKeyStatement];
	if (statement == NULL) return 0;
	
	uint64_t result = 0;
	
	// SELECT data FROM 'yap2' WHERE extension = ? AND key = ? ;
	
	int const bind_idx_extension = SQLITE_BIND_START + 0;
	int const bind_idx_key       = SQLITE_BIND_START + 1;
	
	const char *extension = "";
	sqlite3_bind_text(statement, bind_idx_extension, extension, (int)strlen(extension), SQLITE_STATIC);
	
	const char *key = "snapshot";
	sqlite3_bind_text(statement, bind_idx_key, key, (int)strlen(key), SQLITE_STATIC);
	
	int status = sqlite3_step(statement);
	if (status == SQLITE_ROW)
	{
		result = (uint64_t)sqlite3_column_int64(statement, SQLITE_COLUMN_START);
	}
	else if (status == SQLITE_ERROR)
	{
		YDBLogError(@"Error executing 'yapGetDataForKeyStatement': %d %s",
		                                                       status, sqlite3_errmsg(db));
	}
	
	sqlite3_clear_bindings(statement);
	sqlite3_reset(statement);
	
	return result;
}

/**
 * This method updates the 'snapshot' row in the database.
**/
- (uint64_t)incrementSnapshotInDatabase
{
	uint64_t newSnapshot = snapshot + 1;
	
	sqlite3_stmt *statement = [self yapSetDataForKeyStatement];
	if (statement == NULL) return newSnapshot;
	
	// INSERT OR REPLACE INTO "yap2" ("extension", "key", "data") VALUES (?, ?, ?);
	
	int const bind_idx_extension = SQLITE_BIND_START + 0;
	int const bind_idx_key       = SQLITE_BIND_START + 1;
	int const bind_idx_data      = SQLITE_BIND_START + 2;
	
	const char *extension = "";
	sqlite3_bind_text(statement, bind_idx_extension, extension, (int)strlen(extension), SQLITE_STATIC);
	
	const char *key = "snapshot";
	sqlite3_bind_text(statement, bind_idx_key, key, (int)strlen(key), SQLITE_STATIC);
	
	sqlite3_bind_int64(statement, bind_idx_data, (sqlite3_int64)newSnapshot);
	
	int status = sqlite3_step(statement);
	if (status != SQLITE_DONE)
	{
		YDBLogError(@"Error executing 'yapSetDataForKeyStatement': %d %s",
		                                                       status, sqlite3_errmsg(db));
	}
	
	sqlite3_clear_bindings(statement);
	sqlite3_reset(statement);
	
	return newSnapshot;
}

- (void)markSqlLevelSharedReadLockAcquired
{
	NSAssert(needsMarkSqlLevelSharedReadLock, @"Method called but unneeded. Unnecessary overhead.");
	if (!needsMarkSqlLevelSharedReadLock) return;
	
	__block YapDatabaseConnectionState *writeStateToSignal = nil;
	
	dispatch_block_t block = ^{ @autoreleasepool {
		
		// Update our connection state within the state table.
		//
		// We need to mark this connection as having acquired an "sql-level" shared read lock.
		// That is, our sqlite connection has invoked a select statement, and has thus invoked the sqlite
		// machinery that causes it to acquire the "sql-level" snapshot (last valid commit record in the WAL).
		//
		// While we're doing this we also check to see if we were possibly blocking a write transaction.
		// When does a write transaction get blocked?
		//
		// If a write transaction goes to commit its changes and sees a read-only transaction with
		// a "yap-level" snapshot of the in-memory metadata snapshot, but without an "sql-level" snapshot
		// of the actual database, it will block until these read transctions either complete,
		// or acquire the needed "sql-level" snapshot.
		//
		// So if we never acquired an "sql-level" snapshot of the database, and we were the last transaction
		// in such a state, and there's a blocked write transaction, then we need to signal it.
		
		__block NSUInteger countOtherMaybeBlockingWriteTransaction = 0;
		__block YapDatabaseConnectionState *blockedWriteState = nil;
		
		for (YapDatabaseConnectionState *state in database->connectionStates)
		{
			if (state->connection == self)
			{
				state->sqlLevelSharedReadLock = YES;
			}
			else if (state->activeReadTransaction && !state->sqlLevelSharedReadLock)
			{
				countOtherMaybeBlockingWriteTransaction++;
			}
			else if (state->waitingForWriteLock)
			{
				blockedWriteState = state;
			}
		}
		
		if (countOtherMaybeBlockingWriteTransaction == 0 && blockedWriteState)
		{
			writeStateToSignal = blockedWriteState;
		}
	}};
	
	if (dispatch_get_specific(database->IsOnSnapshotQueueKey))
		block();
	else
		dispatch_sync(database->snapshotQueue, block);
	
	needsMarkSqlLevelSharedReadLock = NO;
	
	if (writeStateToSignal)
	{
		YDBLogVerbose(@"YapDatabaseConnection(%p) signaling blocked write on connection(%p)",
											 self, writeStateToSignal->connection);
		[writeStateToSignal signalWriteLock];
	}
}

////////////////////////////////////////////////////////////////////////////////////////////////////////////////////////
#pragma mark Long-Lived Transactions
////////////////////////////////////////////////////////////////////////////////////////////////////////////////////////

- (NSArray *)beginLongLivedReadTransaction
{
	__block NSMutableArray *notifications = nil;
	
	dispatch_block_t block = ^{ @autoreleasepool {
		
		if (longLivedReadTransaction)
		{
			// Caller using implicit atomic reBeginLongLivedReadTransaction
			notifications = (NSMutableArray *)[self endLongLivedReadTransaction];
		}
		
		longLivedReadTransaction = [self newReadTransaction];
		[self preReadTransaction:longLivedReadTransaction];
		
		// The preReadTransaction method acquires the "sqlite-level" snapshot.
		// In doing so, if it needs to fetch and process any changesets,
		// then it adds them to the processedChangesets ivar for us.
		
		if (notifications == nil)
			notifications = [NSMutableArray arrayWithCapacity:[processedChangesets count]];
		
		for (NSDictionary *changeset in processedChangesets)
		{
			// The changeset has already been processed.
			
			NSNotification *notification = [changeset objectForKey:YapDatabaseNotificationKey];
			if (notification) {
				[notifications addObject:notification];
			}
		}
		
		[processedChangesets removeAllObjects];
	}};
	
	if (dispatch_get_specific(IsOnConnectionQueueKey))
		block();
	else
		dispatch_sync(connectionQueue, block);
	
	return notifications;
}

- (NSArray *)endLongLivedReadTransaction
{
	__block NSMutableArray *notifications = nil;
	
	dispatch_block_t block = ^{ @autoreleasepool {
		
		if (longLivedReadTransaction)
		{
			// End the transaction (sqlite commit)
			
			[self postReadTransaction:longLivedReadTransaction];
			longLivedReadTransaction = nil;
			
			// Now process any changesets that were pending.
			// And extract the corresponding external notifications to return the the caller.
			
			notifications = [NSMutableArray arrayWithCapacity:[pendingChangesets count]];
			
			for (NSDictionary *changeset in pendingChangesets)
			{
				[self noteCommittedChangeset:changeset];
				
				NSNotification *notification = [changeset objectForKey:YapDatabaseNotificationKey];
				if (notification) {
					[notifications addObject:notification];
				}
			}
			
			[pendingChangesets removeAllObjects];
		}
	}};
	
	if (dispatch_get_specific(IsOnConnectionQueueKey))
		block();
	else
		dispatch_sync(connectionQueue, block);
	
	return notifications;
}

- (BOOL)isInLongLivedReadTransaction
{
	__block BOOL result = NO;
	
	dispatch_block_t block = ^{
		
		result = (longLivedReadTransaction != nil);
	};
	
	if (dispatch_get_specific(IsOnConnectionQueueKey))
		block();
	else
		dispatch_sync(connectionQueue, block);
	
	return result;
}

- (void)enableExceptionsForImplicitlyEndingLongLivedReadTransaction
{
	dispatch_block_t block = ^{
		
		throwExceptionsForImplicitlyEndingLongLivedReadTransaction = YES;
	};
	
	if (dispatch_get_specific(IsOnConnectionQueueKey))
		block();
	else
		dispatch_async(connectionQueue, block);
}

- (void)disableExceptionsForImplicitlyEndingLongLivedReadTransaction
{
	dispatch_block_t block = ^{
		
		throwExceptionsForImplicitlyEndingLongLivedReadTransaction = NO;
	};
	
	if (dispatch_get_specific(IsOnConnectionQueueKey))
		block();
	else
		dispatch_async(connectionQueue, block);
}

/**
 * Long-lived read transactions are a great way to achive stability, especially in places like the main-thread.
 * However, they pose a unique problem. These long-lived transactions often start out by
 * locking the WAL (write ahead log). This prevents the WAL from ever getting reset,
 * and thus causes the WAL to potentially grow infinitely large. In order to allow the WAL to get properly reset,
 * we need the long-lived read transactions to "reset". That is, without changing their stable state (their snapshot),
 * we need them to restart the transaction, but this time without locking this WAL.
 * 
 * In other words, if commit X is the most recent commit, and the connection is reading commit X from the WAL,
 * then we want to reset the connection such that it's reading commit X directly from the database file.
 * This will mean the WAL is no longer locked, and can be reset on the next write.
 * 
 * We use the maybeResetLongLivedReadTransaction method to achieve this.
**/
- (void)maybeResetLongLivedReadTransaction
{
	// Async dispatch onto the writeQueue so we know there aren't any other active readWrite transactions
	
	dispatch_async(database->writeQueue, ^{
		
		// Pause the writeQueue so readWrite operations can't interfere with us.
		// We abort if our connection has a readWrite transaction pending.
		
		BOOL abort = NO;
		
		OSSpinLockLock(&lock);
		{
			if (activeReadWriteTransaction) {
				abort = YES;
			}
			else if (!writeQueueSuspended) {
				dispatch_suspend(database->writeQueue);
				writeQueueSuspended = YES;
			}
		}
		OSSpinLockUnlock(&lock);
		
		if (abort) return;
		
		// Async dispatch onto our connectionQueue.
		
		dispatch_async(connectionQueue, ^{
			
			// If possible, silently reset the longLivedReadTransaction (same snapshot, no longer locking the WAL)
			
			BOOL writeQueueStillSuspended = NO;
			OSSpinLockLock(&lock);
			{
				writeQueueStillSuspended = writeQueueSuspended;
			}
			OSSpinLockUnlock(&lock);
			
			if (writeQueueStillSuspended && longLivedReadTransaction && (snapshot == [database snapshot]))
			{
				NSArray *empty = [self beginLongLivedReadTransaction];
				
				if ([empty count] != 0)
				{
					YDBLogError(@"Core logic failure! "
					            @"Silent longLivedReadTransaction reset resulted in non-empty notification array!");
				}
			}
			
			// Resume the writeQueue
			
			OSSpinLockLock(&lock);
			{
				if (writeQueueSuspended) {
					dispatch_resume(database->writeQueue);
					writeQueueSuspended = NO;
				}
			}
			OSSpinLockUnlock(&lock);
		});
	});
}

NS_INLINE void __preWriteQueue(YapDatabaseConnection *connection)
{
	OSSpinLockLock(&connection->lock);
	{
		if (connection->writeQueueSuspended) {
			dispatch_resume(connection->database->writeQueue);
			connection->writeQueueSuspended = NO;
		}
		connection->activeReadWriteTransaction = YES;
	}
	OSSpinLockUnlock(&connection->lock);
}

NS_INLINE void __postWriteQueue(YapDatabaseConnection *connection)
{
	OSSpinLockLock(&connection->lock);
	{
		connection->activeReadWriteTransaction = NO;
	}
	OSSpinLockUnlock(&connection->lock);
}

////////////////////////////////////////////////////////////////////////////////////////////////////////////////////////
#pragma mark Changeset Architecture
////////////////////////////////////////////////////////////////////////////////////////////////////////////////////////

/**
 * The creation of changeset dictionaries happens constantly.
 * So, to optimize a bit, we use sharedKeySet's (part of NSDictionary).
 * 
 * See ivar 'sharedKeySetForInternalChangeset'
**/
- (NSArray *)internalChangesetKeys
{
	return @[ YapDatabaseSnapshotKey,
	          YapDatabaseExtensionsKey,
	          YapDatabaseRegisteredExtensionsKey,
	          YapDatabaseRegisteredMemoryTablesKey,
	          YapDatabaseExtensionsOrderKey,
	          YapDatabaseExtensionDependenciesKey,
	          YapDatabaseNotificationKey,
	          YapDatabaseObjectChangesKey,
	          YapDatabaseMetadataChangesKey,
	          YapDatabaseRemovedKeysKey,
	          YapDatabaseRemovedCollectionsKey,
	          YapDatabaseRemovedRowidsKey,
	          YapDatabaseAllKeysRemovedKey,
	          YapDatabaseModifiedExternallyKey ];
}

/**
 * The creation of changeset dictionaries happens constantly.
 * So, to optimize a bit, we use sharedKeySet's (part of NSDictionary).
 *
 * See ivar 'sharedKeySetForExternalChangeset'
**/
- (NSArray *)externalChangesetKeys
{
	return @[ YapDatabaseSnapshotKey,
	          YapDatabaseConnectionKey,
	          YapDatabaseExtensionsKey,
	          YapDatabaseCustomKey,
	          YapDatabaseObjectChangesKey,
	          YapDatabaseMetadataChangesKey,
	          YapDatabaseRemovedKeysKey,
	          YapDatabaseRemovedCollectionsKey,
	          YapDatabaseAllKeysRemovedKey,
	          YapDatabaseModifiedExternallyKey ];
}

/**
 * This method is invoked from within the postReadWriteTransaction operation.
 * This method is invoked before anything has been committed.
 *
 * If changes have been made, it should return a changeset dictionary.
 * If no changes have been made, it should return nil.
 * 
 * @see processChangeset:
**/
- (void)getInternalChangeset:(NSMutableDictionary **)internalChangesetPtr
           externalChangeset:(NSMutableDictionary **)externalChangesetPtr
{
	// Step 1 of 2 - Process extensions
	//
	// Note: Use existing extensions (extensions ivar, not [self extensions]).
	// There's no need to create any new extConnections at this point.
	
	__block NSMutableDictionary *internalChangeset_extensions = nil;
	__block NSMutableDictionary *externalChangeset_extensions = nil;
	
	[extensions enumerateKeysAndObjectsUsingBlock:^(id extName, id extConnectionObj, BOOL __unused *stop) {
		
		__unsafe_unretained YapDatabaseExtensionConnection *extConnection = extConnectionObj;
		
		NSMutableDictionary *internal = nil;
		NSMutableDictionary *external = nil;
		BOOL extHasDiskChanges = NO;
		
		[extConnection getInternalChangeset:&internal
		                  externalChangeset:&external
		                     hasDiskChanges:&extHasDiskChanges];
		
		if (internal)
		{
			if (internalChangeset_extensions == nil)
				internalChangeset_extensions =
				    [NSMutableDictionary dictionaryWithSharedKeySet:sharedKeySetForExtensions];
			
			[internalChangeset_extensions setObject:internal forKey:extName];
		}
		if (external)
		{
			if (externalChangeset_extensions == nil)
				externalChangeset_extensions =
				    [NSMutableDictionary dictionaryWithSharedKeySet:sharedKeySetForExtensions];
			
			[externalChangeset_extensions setObject:external forKey:extName];
		}
		if (extHasDiskChanges && !hasDiskChanges)
		{
			hasDiskChanges = YES;
		}
	}];
	
	NSMutableDictionary *internalChangeset = nil;
	NSMutableDictionary *externalChangeset = nil;
	
	if (internalChangeset_extensions)
	{
		internalChangeset = [NSMutableDictionary dictionaryWithSharedKeySet:sharedKeySetForInternalChangeset];
		[internalChangeset setObject:internalChangeset_extensions forKey:YapDatabaseExtensionsKey];
	}
	
	if (externalChangeset_extensions)
	{
		externalChangeset = [NSMutableDictionary dictionaryWithSharedKeySet:sharedKeySetForExternalChangeset];
		[externalChangeset setObject:externalChangeset_extensions forKey:YapDatabaseExtensionsKey];
	}
	
	if (registeredExtensionsChanged)
	{
		if (internalChangeset == nil)
			internalChangeset = [NSMutableDictionary dictionaryWithSharedKeySet:sharedKeySetForInternalChangeset];
		
		[internalChangeset setObject:registeredExtensions forKey:YapDatabaseRegisteredExtensionsKey];
		[internalChangeset setObject:extensionsOrder forKey:YapDatabaseExtensionsOrderKey];
		[internalChangeset setObject:extensionDependencies forKey:YapDatabaseExtensionDependenciesKey];
	}
	
	if (registeredMemoryTablesChanged)
	{
		if (internalChangeset == nil)
			internalChangeset = [NSMutableDictionary dictionaryWithSharedKeySet:sharedKeySetForInternalChangeset];
		
		[internalChangeset setObject:registeredMemoryTables forKey:YapDatabaseRegisteredMemoryTablesKey];
	}
	
	// Step 2 of 2 - Process database changes
	//
	// Throughout the readwrite transaction we've been keeping a list of what changed.
	// Copy this change information into the changeset for processing by other connections.
	
	if ([objectChanges count]      > 0 ||
		[metadataChanges count]    > 0 ||
		[removedKeys count]        > 0 ||
		[removedCollections count] > 0 ||
	    [removedRowids count]      > 0 || allKeysRemoved)
	{
		if (internalChangeset == nil)
			internalChangeset = [NSMutableDictionary dictionaryWithSharedKeySet:sharedKeySetForInternalChangeset];
		
		if (externalChangeset == nil)
			externalChangeset = [NSMutableDictionary dictionaryWithSharedKeySet:sharedKeySetForExternalChangeset];
		
		if ([objectChanges count] > 0)
		{
			internalChangeset[YapDatabaseObjectChangesKey] = objectChanges;
			
			YapSet *immutableObjectChanges = [[YapSet alloc] initWithDictionary:objectChanges];
			externalChangeset[YapDatabaseObjectChangesKey] = immutableObjectChanges;
		}
		
		if ([metadataChanges count] > 0)
		{
			internalChangeset[YapDatabaseMetadataChangesKey] = metadataChanges;
			
			YapSet *immutableMetadataChanges = [[YapSet alloc] initWithDictionary:metadataChanges];
			externalChangeset[YapDatabaseMetadataChangesKey] = immutableMetadataChanges;
		}
		
		if ([removedKeys count] > 0)
		{
			internalChangeset[YapDatabaseRemovedKeysKey] = removedKeys;
			
			YapSet *immutableRemovedKeys = [[YapSet alloc] initWithSet:removedKeys];
			externalChangeset[YapDatabaseRemovedKeysKey] = immutableRemovedKeys;
		}
		
		if ([removedCollections count] > 0)
		{
			internalChangeset[YapDatabaseRemovedCollectionsKey] = removedCollections;
			
			YapSet *immutableRemovedCollections = [[YapSet alloc] initWithSet:removedCollections];
			externalChangeset[YapDatabaseRemovedCollectionsKey] = immutableRemovedCollections;
		}
		
		if ([removedRowids count] > 0)
		{
			internalChangeset[YapDatabaseRemovedRowidsKey] = removedRowids;
		}
		
		if (allKeysRemoved)
		{
			internalChangeset[YapDatabaseAllKeysRemovedKey] = @(YES);
			externalChangeset[YapDatabaseAllKeysRemovedKey] = @(YES);
		}
        
        if (externallyModified)
        {
            internalChangeset[YapDatabaseModifiedExternallyKey] = @(YES);
            externalChangeset[YapDatabaseModifiedExternallyKey] = @(YES);
        }
	}
	
	*internalChangesetPtr = internalChangeset;
	*externalChangesetPtr = externalChangeset;
}

/**
 * This method is invoked with the changeset from a sibling connection.
 * The connection should update any in-memory components (such as the cache) to properly reflect the changeset.
 *
 * @see getInternalChangeset:externalChangeset:
**/
- (void)processChangeset:(NSDictionary *)changeset
{
	// Did registered extensions change ?
	
	NSDictionary *changeset_registeredExtensions = [changeset objectForKey:YapDatabaseRegisteredExtensionsKey];
	if (changeset_registeredExtensions)
	{
		// Retain new lists
		
		registeredExtensions = changeset_registeredExtensions;
		extensionsOrder = [changeset objectForKey:YapDatabaseExtensionsOrderKey];
		extensionDependencies = [changeset objectForKey:YapDatabaseExtensionDependenciesKey];
		
		// Remove any extensions that have been dropped
		
		for (NSString *extName in [extensions allKeys])
		{
			if ([registeredExtensions objectForKey:extName] == nil)
			{
				YDBLogVerbose(@"Dropping extension: %@", extName);
				
				[extensions removeObjectForKey:extName];
			}
		}
		
		// Make a note if there are extensions for which we haven't instantiated an extConnection instance.
		// We lazily load these later, if needed.
		
		extensionsReady = ([registeredExtensions count] == [extensions count]);
	}
	
	// Did registered memory tables change ?
	
	NSDictionary *changeset_registeredMemoryTables = [changeset objectForKey:YapDatabaseRegisteredMemoryTablesKey];
	if (changeset_registeredMemoryTables)
	{
		registeredMemoryTables = changeset_registeredMemoryTables;
	}
	
	// Process normal database changeset information
	
	NSDictionary *changeset_objectChanges   =  [changeset objectForKey:YapDatabaseObjectChangesKey];
	NSDictionary *changeset_metadataChanges =  [changeset objectForKey:YapDatabaseMetadataChangesKey];
	
	NSSet *changeset_removedRowids      = [changeset objectForKey:YapDatabaseRemovedRowidsKey];
	NSSet *changeset_removedKeys        = [changeset objectForKey:YapDatabaseRemovedKeysKey];
	NSSet *changeset_removedCollections = [changeset objectForKey:YapDatabaseRemovedCollectionsKey];
	
    BOOL changeset_modifiedExternally = [[changeset objectForKey:YapDatabaseModifiedExternallyKey] boolValue];
	BOOL changeset_allKeysRemoved = [[changeset objectForKey:YapDatabaseAllKeysRemovedKey] boolValue];
	
	BOOL hasObjectChanges      = [changeset_objectChanges count] > 0;
	BOOL hasMetadataChanges    = [changeset_metadataChanges count] > 0;
	BOOL hasRemovedKeys        = [changeset_removedKeys count] > 0;
	BOOL hasRemovedCollections = [changeset_removedCollections count] > 0;
	
	// Update keyCache
    
    if (changeset_modifiedExternally)
    {
        [self _flushMemoryWithFlags:YapDatabaseConnectionFlushMemoryFlags_Caches];
    }
	
	if (changeset_allKeysRemoved)
	{
		// Shortcut: Everything was removed from the database
		
		[keyCache removeAllObjects];
	}
	else
	{
		if (hasRemovedCollections)
		{
			__block NSMutableArray *toRemove = nil;
			[keyCache enumerateKeysAndObjectsWithBlock:^(id key, id obj, BOOL __unused *stop) {
				
				__unsafe_unretained NSNumber *rowidNumber = (NSNumber *)key;
				__unsafe_unretained YapCollectionKey *collectionKey = (YapCollectionKey *)obj;
				
				if ([changeset_removedCollections containsObject:collectionKey.collection])
				{
					if (toRemove == nil)
						toRemove = [NSMutableArray array];
					
					[toRemove addObject:rowidNumber];
				}
			}];
			
			[keyCache removeObjectsForKeys:toRemove];
		}
		
		if (changeset_removedRowids)
		{
			[changeset_removedRowids enumerateObjectsUsingBlock:^(id obj, BOOL __unused *stop) {
				
				[keyCache removeObjectForKey:obj];
			}];
		}
	}
	
	// Update objectCache
	
	if (changeset_allKeysRemoved && !hasObjectChanges)
	{
		// Shortcut: Everything was removed from the database
		
		[objectCache removeAllObjects];
	}
	else if (hasObjectChanges && !hasRemovedKeys && !hasRemovedCollections && !changeset_allKeysRemoved)
	{
		// Shortcut: Nothing was removed from the database.
		// So we can simply enumerate over the changes and update the cache inline as needed.
		
		id yapNull = [YapNull null];    // value == yapNull  : setPrimitive or containment policy
		id yapTouch = [YapTouch touch]; // value == yapTouch : touchObjectForKey: was used
		
		BOOL isPolicyContainment = (objectPolicy == YapDatabasePolicyContainment);
		BOOL isPolicyShare       = (objectPolicy == YapDatabasePolicyShare);
		
		[changeset_objectChanges enumerateKeysAndObjectsUsingBlock:^(id key, id newObject, BOOL __unused *stop) {
			
			__unsafe_unretained YapCollectionKey *cacheKey = (YapCollectionKey *)key;
			
			if ([objectCache containsKey:cacheKey])
			{
				if (newObject == yapNull)
				{
					[objectCache removeObjectForKey:cacheKey];
				}
				else if (newObject != yapTouch)
				{
					if (isPolicyContainment) {
						[objectCache removeObjectForKey:cacheKey];
					}
					else if (isPolicyShare) {
						[objectCache setObject:newObject forKey:cacheKey];
					}
					else // if (isPolicyCopy)
					{
						if ([newObject conformsToProtocol:@protocol(NSCopying)])
							[objectCache setObject:[newObject copy] forKey:cacheKey];
						else
							[objectCache removeObjectForKey:cacheKey];
					}
				}
			}
		}];
	}
	else if (hasObjectChanges || hasRemovedKeys || hasRemovedCollections)
	{
		NSUInteger updateCapacity = MIN([objectCache count], [changeset_objectChanges count]);
		NSUInteger removeCapacity = MIN([objectCache count], [changeset_removedKeys count]);
		
		NSMutableArray *keysToUpdate = [NSMutableArray arrayWithCapacity:updateCapacity];
		NSMutableArray *keysToRemove = [NSMutableArray arrayWithCapacity:removeCapacity];
		
		[objectCache enumerateKeysWithBlock:^(id key, BOOL __unused *stop) {
			
			// Order matters.
			// Consider the following database change:
			//
			// [transaction removeAllObjectsInAllCollections];
			// [transaction setObject:obj forKey:key inCollection:collection];
			
			__unsafe_unretained YapCollectionKey *cacheKey = (YapCollectionKey *)key;
			
			if ([changeset_objectChanges objectForKey:cacheKey])
			{
				[keysToUpdate addObject:key];
			}
			else if ([changeset_removedKeys containsObject:cacheKey] ||
					 [changeset_removedCollections containsObject:cacheKey.collection] || changeset_allKeysRemoved)
			{
				[keysToRemove addObject:key];
			}
		}];
		
		[objectCache removeObjectsForKeys:keysToRemove];
		
		id yapNull = [YapNull null];    // value == yapNull  : setPrimitive or containment policy
		id yapTouch = [YapTouch touch]; // value == yapTouch : touchObjectForKey: was used
		
		BOOL isPolicyContainment = (objectPolicy == YapDatabasePolicyContainment);
		BOOL isPolicyShare       = (objectPolicy == YapDatabasePolicyShare);
		
		for (YapCollectionKey *cacheKey in keysToUpdate)
		{
			id newObject = [changeset_objectChanges objectForKey:cacheKey];
			
			if (newObject == yapNull)
			{
				[objectCache removeObjectForKey:cacheKey];
			}
			else if (newObject != yapTouch)
			{
				if (isPolicyContainment) {
					[objectCache removeObjectForKey:cacheKey];
				}
				else if (isPolicyShare) {
					[objectCache setObject:newObject forKey:cacheKey];
				}
				else // if (isPolicyCopy)
				{
					if ([newObject conformsToProtocol:@protocol(NSCopying)])
						[objectCache setObject:[newObject copy] forKey:cacheKey];
					else
						[objectCache removeObjectForKey:cacheKey];
				}
			}
		}
	}
	
	// Update metadataCache
	
	if (changeset_allKeysRemoved && !hasMetadataChanges)
	{
		// Shortcut: Everything was removed from the database
		
		[metadataCache removeAllObjects];
	}
	else if (hasMetadataChanges && !hasRemovedKeys && !hasRemovedCollections && !changeset_allKeysRemoved)
	{
		// Shortcut: Nothing was removed from the database.
		// So we can simply enumerate over the changes and update the cache inline as needed.
		
		id yapNull = [YapNull null];    // value == yapNull  : setPrimitive or containment policy
		id yapTouch = [YapTouch touch]; // value == yapTouch : touchObjectForKey: was used
		
		BOOL isPolicyContainment = (metadataPolicy == YapDatabasePolicyContainment);
		BOOL isPolicyShare       = (metadataPolicy == YapDatabasePolicyShare);
		
		[changeset_metadataChanges enumerateKeysAndObjectsUsingBlock:^(id key, id newMetadata, BOOL __unused *stop) {
			
			__unsafe_unretained YapCollectionKey *cacheKey = (YapCollectionKey *)key;
			
			if ([metadataCache containsKey:cacheKey])
			{
				if (newMetadata == yapNull)
				{
					[metadataCache removeObjectForKey:cacheKey];
				}
				else if (newMetadata != yapTouch)
				{
					if (isPolicyContainment) {
						[metadataCache removeObjectForKey:cacheKey];
					}
					else if (isPolicyShare) {
						[metadataCache setObject:newMetadata forKey:cacheKey];
					}
					else // if (isPolicyCopy)
					{
						if ([newMetadata conformsToProtocol:@protocol(NSCopying)])
							[metadataCache setObject:[newMetadata copy] forKey:cacheKey];
						else
							[metadataCache removeObjectForKey:cacheKey];
					}
				}
			}
		}];
	}
	else if (hasMetadataChanges || hasRemovedKeys || hasRemovedCollections)
	{
		NSUInteger updateCapacity = MIN([metadataCache count], [changeset_metadataChanges count]);
		NSUInteger removeCapacity = MIN([metadataCache count], [changeset_removedKeys count]);
		
		NSMutableArray *keysToUpdate = [NSMutableArray arrayWithCapacity:updateCapacity];
		NSMutableArray *keysToRemove = [NSMutableArray arrayWithCapacity:removeCapacity];
		
		[metadataCache enumerateKeysWithBlock:^(id key, BOOL __unused *stop) {
			
			// Order matters.
			// Consider the following database change:
			//
			// [transaction removeAllObjectsInAllCollections];
			// [transaction setObject:obj forKey:key inCollection:collection];
			
			__unsafe_unretained YapCollectionKey *cacheKey = (YapCollectionKey *)key;
			
			if ([changeset_metadataChanges objectForKey:cacheKey])
			{
				[keysToUpdate addObject:key];
			}
			else if ([changeset_removedKeys containsObject:cacheKey] ||
					 [changeset_removedCollections containsObject:cacheKey.collection] || changeset_allKeysRemoved)
			{
				[keysToRemove addObject:key];
			}
		}];
		
		[metadataCache removeObjectsForKeys:keysToRemove];
		
		id yapNull = [YapNull null];    // value == yapNull  : setPrimitive or containment policy
		id yapTouch = [YapTouch touch]; // value == yapTouch : touchObjectForKey: was used
		
		BOOL isPolicyContainment = (metadataPolicy == YapDatabasePolicyContainment);
		BOOL isPolicyShare       = (metadataPolicy == YapDatabasePolicyShare);
		
		for (YapCollectionKey *cacheKey in keysToUpdate)
		{
			id newMetadata = [changeset_metadataChanges objectForKey:cacheKey];
			
			if (newMetadata == yapNull)
			{
				[metadataCache removeObjectForKey:cacheKey];
			}
			else if (newMetadata != yapTouch)
			{
				if (isPolicyContainment) {
					[metadataCache removeObjectForKey:cacheKey];
				}
				else if (isPolicyShare) {
					[metadataCache setObject:newMetadata forKey:cacheKey];
				}
				else // if (isPolicyCopy)
				{
					if ([newMetadata conformsToProtocol:@protocol(NSCopying)])
						[metadataCache setObject:[newMetadata copy] forKey:cacheKey];
					else
						[metadataCache removeObjectForKey:cacheKey];
				}
			}
		}
	}
}

/**
 * Internal method.
 *
 * This method is invoked with the changeset from a sibling connection.
**/
- (void)noteCommittedChangeset:(NSDictionary *)changeset
{
	// This method must be invoked from within connectionQueue.
	// It may be invoked from:
	//
	// 1. [database noteCommittedChangeset:fromConnection:]
	//   via dispatch_async(connectionQueue, ...)
	//
	// 2. [self  preReadTransaction:]
	//   via dispatch_X(connectionQueue) -> dispatch_sync(database->snapshotQueue)
	//
	// 3. [self preReadWriteTransaction:]
	//   via dispatch_X(connectionQueue) -> dispatch_sync(database->snapshotQueue)
	//
	// In case 1 (the common case) we can see IsOnConnectionQueueKey.
	// In case 2 & 3 (the edge cases) we can see IsOnSnapshotQueueKey.
	
	NSAssert(dispatch_get_specific(IsOnConnectionQueueKey) ||
			 dispatch_get_specific(database->IsOnSnapshotQueueKey), @"Must be invoked within connectionQueue");
	
	// Grab the new snapshot.
	// This tells us the minimum snapshot we could get if we started a transaction right now.
	
	uint64_t changesetSnapshot = [[changeset objectForKey:YapDatabaseSnapshotKey] unsignedLongLongValue];
	
	if (changesetSnapshot <= snapshot)
	{
		// We already noted this changeset.
		//
		// There is a "race condition" that occasionally happens when a readonly transaction is started
		// around the same instant a readwrite transaction finishes committing its changes to disk.
		// The readonly transaction enters our transaction state queue (to start) before
		// the readwrite transaction enters our transaction state queue (to finish).
		// However the readonly transaction gets a database snapshot post readwrite commit.
		// That is, the readonly transaction can read the changes from the readwrite transaction at the sqlite layer,
		// even though the readwrite transaction hasn't completed within the yap database layer.
		//
		// This race condition is handled automatically within the preReadTransaction method.
		// In fact, it invokes this method to handle the race condition.
		// Thus this method could be invoked twice to handle the same changeset.
		// So catching it here and ignoring it is simply a minor optimization to avoid duplicate work.
		
		YDBLogVerbose(@"Ignoring previously processed changeset %lu for connection %@, database %@",
		              (unsigned long)changesetSnapshot, self, database);
		
		return;
	}
	
	if (longLivedReadTransaction)
	{
		if (dispatch_get_specific(database->IsOnSnapshotQueueKey))
		{
			// This method is being invoked from preReadTransaction:.
			// We are to process the changeset for it.
			
			[processedChangesets addObject:changeset];
		}
		else
		{
			// This method is being invoked from [database noteCommittedChangeset:].
			// We cannot process the changeset yet.
			// We must wait for the longLivedReadTransaction to be reset.
			
			YDBLogVerbose(@"Storing pending changeset %lu for connection %@, database %@",
			              (unsigned long)changesetSnapshot, self, database);
			
			[pendingChangesets addObject:changeset];
			return;
		}
	}
	
	// Changeset processing
	
	YDBLogVerbose(@"Processing changeset %lu for connection %@, database %@",
	              (unsigned long)changesetSnapshot, self, database);
	
<<<<<<< HEAD
    if (snapshot == changesetSnapshot - 1) {
        snapshot = changesetSnapshot;
        [self processChangeset:changeset];
    }
    else {
        // Snapshot number do not match, there might have been a modification from another process, we should flush cache and process the changeset
        snapshot = changesetSnapshot;
        [self _flushMemoryWithFlags:YapDatabaseConnectionFlushMemoryFlags_Caches];
        [self processChangeset:changeset];
    }
=======
	snapshot = changesetSnapshot;
	
	[self processChangeset:changeset];
	
	// Allow extensions to process their individual changesets
	//
	// Use existing extensions (extensions ivar, not [self extensions]).
	// There's no need to create any new extConnections at this point.
		
	[extensions enumerateKeysAndObjectsUsingBlock:
	    ^(NSString *extName, YapDatabaseExtensionConnection *extConnection, BOOL __unused *stop)
	{
		[extConnection noteCommittedChangeset:changeset registeredName:extName];
	}];
>>>>>>> a55a6cf0
}

////////////////////////////////////////////////////////////////////////////////////////////////////////////////////////
#pragma mark Changeset Inspection
////////////////////////////////////////////////////////////////////////////////////////////////////////////////////////

- (BOOL)hasChangeForCollection:(NSString *)collection
               inNotifications:(NSArray *)notifications
        includingObjectChanges:(BOOL)includeObjectChanges
               metadataChanges:(BOOL)includeMetadataChanges
{
	if (collection == nil)
		collection = @"";
	
	for (NSNotification *notification in notifications)
	{
		if (![notification isKindOfClass:[NSNotification class]])
		{
			YDBLogWarn(@"%@ - notifications parameter contains non-NSNotification object", THIS_METHOD);
			continue;
		}
		
		NSDictionary *changeset = notification.userInfo;
		
		if (includeObjectChanges)
		{
			YapSet *changeset_objectChanges = [changeset objectForKey:YapDatabaseObjectChangesKey];
			for (YapCollectionKey *collectionKey in changeset_objectChanges)
			{
				if ([collectionKey.collection isEqualToString:collection])
				{
					return YES;
				}
			}
		}
		
		if (includeMetadataChanges)
		{
			YapSet *changeset_metadataChanges = [changeset objectForKey:YapDatabaseMetadataChangesKey];
			for (YapCollectionKey *collectionKey in changeset_metadataChanges)
			{
				if ([collectionKey.collection isEqualToString:collection])
				{
					return YES;
				}
			}
		}
		
		YapSet *changeset_removedKeys = [changeset objectForKey:YapDatabaseRemovedKeysKey];
		for (YapCollectionKey *collectionKey in changeset_removedKeys)
		{
			if ([collectionKey.collection isEqualToString:collection])
			{
				return YES;
			}
		}
		
		YapSet *changeset_removedCollections = [changeset objectForKey:YapDatabaseRemovedCollectionsKey];
		if ([changeset_removedCollections containsObject:collection])
			return YES;
		
        BOOL changeset_modifiedExternally = [[changeset objectForKey:YapDatabaseModifiedExternallyKey] boolValue];
        if (changeset_modifiedExternally)
            return YES;
        
		BOOL changeset_allKeysRemoved = [[changeset objectForKey:YapDatabaseAllKeysRemovedKey] boolValue];
		if (changeset_allKeysRemoved)
			return YES;
	}
	
	return NO;
}

- (BOOL)hasChangeForCollection:(NSString *)collection inNotifications:(NSArray *)notifications
{
	return [self hasChangeForCollection:collection
	                    inNotifications:notifications
	             includingObjectChanges:YES
	                    metadataChanges:YES];
}

- (BOOL)hasObjectChangeForCollection:(NSString *)collection inNotifications:(NSArray *)notifications
{
	return [self hasChangeForCollection:collection
	                    inNotifications:notifications
	             includingObjectChanges:YES
	                    metadataChanges:NO];
}

- (BOOL)hasMetadataChangeForCollection:(NSString *)collection inNotifications:(NSArray *)notifications
{
	return [self hasChangeForCollection:collection
	                    inNotifications:notifications
	             includingObjectChanges:NO
	                    metadataChanges:YES];
}

// Query for a change to a particular key/collection tuple

- (BOOL)hasChangeForKey:(NSString *)key
           inCollection:(NSString *)collection
        inNotifications:(NSArray *)notifications
 includingObjectChanges:(BOOL)includeObjectChanges
        metadataChanges:(BOOL)includeMetadataChanges
{
	if (key == nil) return NO;
	if (collection == nil)
		collection = @"";
	
	YapCollectionKey *collectionKey = [[YapCollectionKey alloc] initWithCollection:collection key:key];
	
	for (NSNotification *notification in notifications)
	{
		if (![notification isKindOfClass:[NSNotification class]])
		{
			YDBLogWarn(@"%@ - notifications parameter contains non-NSNotification object", THIS_METHOD);
			continue;
		}
		
		NSDictionary *changeset = notification.userInfo;
		
		if (includeObjectChanges)
		{
			YapSet *changeset_objectChanges = [changeset objectForKey:YapDatabaseObjectChangesKey];
			if ([changeset_objectChanges containsObject:collectionKey])
				return YES;
		}
		
		if (includeMetadataChanges)
		{
			YapSet *changeset_metadataChanges = [changeset objectForKey:YapDatabaseMetadataChangesKey];
			if ([changeset_metadataChanges containsObject:collectionKey])
				return YES;
		}
		
		YapSet *changeset_removedKeys = [changeset objectForKey:YapDatabaseRemovedKeysKey];
		if ([changeset_removedKeys containsObject:collectionKey])
			return YES;
		
		YapSet *changeset_removedCollections = [changeset objectForKey:YapDatabaseRemovedCollectionsKey];
		if ([changeset_removedCollections containsObject:collection])
			return YES;
		
        BOOL changeset_modifiedExternally = [[changeset objectForKey:YapDatabaseModifiedExternallyKey] boolValue];
        if (changeset_modifiedExternally)
            return YES;
        
		BOOL changeset_allKeysRemoved = [[changeset objectForKey:YapDatabaseAllKeysRemovedKey] boolValue];
		if (changeset_allKeysRemoved)
			return YES;
	}
	
	return NO;
}

- (BOOL)hasChangeForKey:(NSString *)key
           inCollection:(NSString *)collection
        inNotifications:(NSArray *)notifications
{
	return [self hasChangeForKey:key
	                inCollection:collection
	             inNotifications:notifications
	      includingObjectChanges:YES
	             metadataChanges:YES];
}

- (BOOL)hasObjectChangeForKey:(NSString *)key
                 inCollection:(NSString *)collection
              inNotifications:(NSArray *)notifications
{
	return [self hasChangeForKey:key
	                inCollection:collection
	             inNotifications:notifications
	      includingObjectChanges:YES
	             metadataChanges:NO];
}

- (BOOL)hasMetadataChangeForKey:(NSString *)key
                   inCollection:(NSString *)collection
                inNotifications:(NSArray *)notifications
{
	return [self hasChangeForKey:key
	                inCollection:collection
	             inNotifications:notifications
	      includingObjectChanges:NO
	             metadataChanges:YES];
}

// Query for a change to a particular set of keys in a collection

- (BOOL)hasChangeForAnyKeys:(NSSet *)keys
               inCollection:(NSString *)collection
            inNotifications:(NSArray *)notifications
     includingObjectChanges:(BOOL)includeObjectChanges
            metadataChanges:(BOOL)includeMetadataChanges
{
	if ([keys count] == 0) return NO;
	if (collection == nil)
		collection = @"";
	
	for (NSNotification *notification in notifications)
	{
		if (![notification isKindOfClass:[NSNotification class]])
		{
			YDBLogWarn(@"%@ - notifications parameter contains non-NSNotification object", THIS_METHOD);
			continue;
		}
		
		NSDictionary *changeset = notification.userInfo;
		
		if (includeObjectChanges)
		{
			YapSet *changeset_objectChanges = [changeset objectForKey:YapDatabaseObjectChangesKey];
			for (YapCollectionKey *collectionKey in changeset_objectChanges)
			{
				if ([collectionKey.collection isEqualToString:collection])
				{
					if ([keys containsObject:collectionKey.key])
					{
						return YES;
					}
				}
			}
		}
		
		if (includeMetadataChanges)
		{
			YapSet *changeset_metadataChanges = [changeset objectForKey:YapDatabaseMetadataChangesKey];
			for (YapCollectionKey *collectionKey in changeset_metadataChanges)
			{
				if ([collectionKey.collection isEqualToString:collection])
				{
					if ([keys containsObject:collectionKey.key])
					{
						return YES;
					}
				}
			}
		}
		
		YapSet *changeset_removedKeys = [changeset objectForKey:YapDatabaseRemovedKeysKey];
		for (YapCollectionKey *collectionKey in changeset_removedKeys)
		{
			if ([collectionKey.collection isEqualToString:collection])
			{
				if ([keys containsObject:collectionKey.key])
				{
					return YES;
				}
			}
		}
		
		YapSet *changeset_removedCollections = [changeset objectForKey:YapDatabaseRemovedCollectionsKey];
		if ([changeset_removedCollections containsObject:collection])
			return YES;
        
        BOOL changeset_modifiedExternally = [[changeset objectForKey:YapDatabaseModifiedExternallyKey] boolValue];
        if (changeset_modifiedExternally)
            return YES;
		
		BOOL changeset_allKeysRemoved = [[changeset objectForKey:YapDatabaseAllKeysRemovedKey] boolValue];
		if (changeset_allKeysRemoved)
			return YES;
	}
	
	return NO;
}

- (BOOL)hasChangeForAnyKeys:(NSSet *)keys
               inCollection:(NSString *)collection
            inNotifications:(NSArray *)notifications
{
	return [self hasChangeForAnyKeys:keys
	                    inCollection:collection
	                 inNotifications:notifications
	          includingObjectChanges:YES
	                 metadataChanges:YES];
}

- (BOOL)hasObjectChangeForAnyKeys:(NSSet *)keys
                     inCollection:(NSString *)collection
                  inNotifications:(NSArray *)notifications
{
	return [self hasChangeForAnyKeys:keys
	                    inCollection:collection
	                 inNotifications:notifications
	          includingObjectChanges:YES
	                 metadataChanges:NO];
}

- (BOOL)hasMetadataChangeForAnyKeys:(NSSet *)keys
                       inCollection:(NSString *)collection
                    inNotifications:(NSArray *)notifications
{
	return [self hasChangeForAnyKeys:keys
	                    inCollection:collection
	                 inNotifications:notifications
	          includingObjectChanges:NO
	                 metadataChanges:YES];
}

// Advanced query techniques

/**
 * Returns YES if [transaction removeAllObjectsInCollection:] was invoked on the collection,
 * or if [transaction removeAllObjectsInAllCollections] was invoked
 * during any of the commits represented by the given notifications.
 * 
 * If this was the case then YapDatabase may not have tracked every single key within the collection.
 * And thus a key that was removed via clearing the collection may not show up while enumerating changedKeys.
 *
 * This method is designed to be used in conjunction with the enumerateChangedKeys.... methods (below).
 * The hasChange... methods (above) already take this into account.
**/
- (BOOL)didClearCollection:(NSString *)collection inNotifications:(NSArray *)notifications
{
	if (collection == nil)
		collection = @"";
	
	for (NSNotification *notification in notifications)
	{
		if (![notification isKindOfClass:[NSNotification class]])
		{
			YDBLogWarn(@"%@ - notifications parameter contains non-NSNotification object", THIS_METHOD);
			continue;
		}
		
		NSDictionary *changeset = notification.userInfo;
		
		YapSet *changeset_removedCollections = [changeset objectForKey:YapDatabaseRemovedCollectionsKey];
		if ([changeset_removedCollections containsObject:collection])
			return YES;
        
        BOOL changeset_modifiedExternally = [[changeset objectForKey:YapDatabaseModifiedExternallyKey] boolValue];
        if (changeset_modifiedExternally)
            return YES;
		
		BOOL changeset_allKeysRemoved = [[changeset objectForKey:YapDatabaseAllKeysRemovedKey] boolValue];
		if (changeset_allKeysRemoved)
			return YES;
	}
	
	return NO;
}

/**
 * Returns YES if [transaction removeAllObjectsInAllCollections] was invoked
 * during any of the commits represented by the given notifications.
 *
 * If this was the case then YapDatabase may not have tracked every single key within every single collection.
 * And thus a key that was removed via clearing the database may not show up while enumerating changedKeys.
 *
 * This method is designed to be used in conjunction with the enumerateChangedKeys.... methods (below).
 * The hasChange... methods (above) already take this into account.
**/
- (BOOL)didClearAllCollectionsInNotifications:(NSArray *)notifications
{
	for (NSNotification *notification in notifications)
	{
		if (![notification isKindOfClass:[NSNotification class]])
		{
			YDBLogWarn(@"%@ - notifications parameter contains non-NSNotification object", THIS_METHOD);
			continue;
		}
		
		NSDictionary *changeset = notification.userInfo;
		
        BOOL changeset_modifiedExternally = [[changeset objectForKey:YapDatabaseModifiedExternallyKey] boolValue];
        if (changeset_modifiedExternally)
            return YES;
        
		BOOL changeset_allKeysRemoved = [[changeset objectForKey:YapDatabaseAllKeysRemovedKey] boolValue];
		if (changeset_allKeysRemoved)
			return YES;
	}
	
	return NO;
}

/**
 * Allows you to enumerate all the changed keys in the given collection, for the given commits.
 *
 * Keep in mind that if [transaction removeAllObjectsInCollection:] was invoked on the given collection
 * or [transaction removeAllObjectsInAllCollections] was invoked
 * during any of the commits represented by the given notifications,
 * then the key may not be included in the enumeration.
 * You must use didClearCollection:inNotifications: or didClearAllCollectionsInNotifications:
 * if you need to handle that case.
 *
 * @see didClearCollection:inNotifications:
 * @see didClearAllCollectionsInNotifications:
**/
- (void)enumerateChangedKeysInCollection:(NSString *)collection
                         inNotifications:(NSArray *)notifications
                              usingBlock:(void (^)(NSString *key, BOOL *stop))block
{
	if (block == NULL) return;
	if (collection == nil)
		collection = @"";
	
	BOOL stop = NO;
	NSMutableSet *keys = [NSMutableSet set];
	
	for (NSNotification *notification in notifications)
	{
		if (![notification isKindOfClass:[NSNotification class]])
		{
			YDBLogWarn(@"%@ - notifications parameter contains non-NSNotification object", THIS_METHOD);
			continue;
		}
		
		NSDictionary *changeset = notification.userInfo;
		
		YapSet *changeset_objectChanges = [changeset objectForKey:YapDatabaseObjectChangesKey];
		for (YapCollectionKey *ck in changeset_objectChanges)
		{
			if ([ck.collection isEqualToString:collection])
			{
				if (![keys containsObject:ck.key])
				{
					block(ck.key, &stop);
					if (stop) return;
					
					[keys addObject:ck.key];
				}
			}
		}
		
		YapSet *changeset_metadataChanges = [changeset objectForKey:YapDatabaseMetadataChangesKey];
		for (YapCollectionKey *ck in changeset_metadataChanges)
		{
			if ([ck.collection isEqualToString:collection])
			{
				if (![keys containsObject:ck.key])
				{
					block(ck.key, &stop);
					if (stop) return;
					
					[keys addObject:ck.key];
				}
			}
		}
		
		YapSet *changeset_removedKeys = [changeset objectForKey:YapDatabaseRemovedKeysKey];
		for (YapCollectionKey *ck in changeset_removedKeys)
		{
			if ([ck.collection isEqualToString:collection])
			{
				if (![keys containsObject:ck.key])
				{
					block(ck.key, &stop);
					if (stop) return;
					
					[keys addObject:ck.key];
				}
			}
		}
	}
}

/**
 * Allows you to enumerate all the changed collection/key tuples for the given commits.
 *
 * Keep in mind that if [transaction removeAllObjectsInCollection:] was invoked on the given collection
 * or [transaction removeAllObjectsInAllCollections] was invoked
 * during any of the commits represented by the given notifications,
 * then the collection/key tuple may not be included in the enumeration.
 * You must use didClearCollection:inNotifications: or didClearAllCollectionsInNotifications:
 * if you need to handle that case.
 *
 * @see didClearCollection:inNotifications:
 * @see didClearAllCollectionsInNotifications:
**/
- (void)enumerateChangedCollectionKeysInNotifications:(NSArray *)notifications
                                           usingBlock:(void (^)(YapCollectionKey *ck, BOOL *stop))block
{
	if (block == NULL) return;
	
	BOOL stop = NO;
	NSMutableSet *collectionKeys = [NSMutableSet set];
	
	for (NSNotification *notification in notifications)
	{
		if (![notification isKindOfClass:[NSNotification class]])
		{
			YDBLogWarn(@"%@ - notifications parameter contains non-NSNotification object", THIS_METHOD);
			continue;
		}
		
		NSDictionary *changeset = notification.userInfo;
		
		YapSet *changeset_objectChanges = [changeset objectForKey:YapDatabaseObjectChangesKey];
		for (YapCollectionKey *ck in changeset_objectChanges)
		{
			if (![collectionKeys containsObject:ck])
			{
				block(ck, &stop);
				if (stop) return;
				
				[collectionKeys addObject:ck];
			}
		}
		
		YapSet *changeset_metadataChanges = [changeset objectForKey:YapDatabaseMetadataChangesKey];
		for (YapCollectionKey *ck in changeset_metadataChanges)
		{
			if (![collectionKeys containsObject:ck])
			{
				block(ck, &stop);
				if (stop) return;
				
				[collectionKeys addObject:ck];
			}
		}
		
		YapSet *changeset_removedKeys = [changeset objectForKey:YapDatabaseRemovedKeysKey];
		for (YapCollectionKey *ck in changeset_removedKeys)
		{
			if (![collectionKeys containsObject:ck])
			{
				block(ck, &stop);
				if (stop) return;
				
				[collectionKeys addObject:ck];
			}
		}
	}
}

////////////////////////////////////////////////////////////////////////////////////////////////////////////////////////
#pragma mark Extensions
////////////////////////////////////////////////////////////////////////////////////////////////////////////////////////

/**
 * Creates or fetches the extension with the given name.
 * If this connection has not yet initialized the proper extensions connection, it is done automatically.
 *
 * @return
 *     A subclass of YapDatabaseExtensionConnection,
 *     according to the type of extension registered under the given name.
 *
 * One must register an extension with the database before it can be accessed from within connections or transactions.
 * After registration everything works automatically using just the registered extension name.
 *
 * @see [YapDatabase registerExtension:withName:]
**/
- (id)extension:(NSString *)extName
{
	// This method is PUBLIC.
	//
	// This method returns a subclass of YapDatabaseExtensionConnection.
	// To get:
	// - YapDatabaseExtension            => [database registeredExtension:@"registeredNameOfExtension"]
	// - YapDatabaseExtensionConnection  => [databaseConnection extension:@"registeredNameOfExtension"]
	// - YapDatabaseExtensionTransaction => [databaseTransaction extension:@"registeredNameOfExtension"]
	
	__block id extConnection = nil;
	
	dispatch_block_t block = ^{
		
		extConnection = [extensions objectForKey:extName];
		
		if (!extConnection && !extensionsReady)
		{
			// We don't have an existing connection for the extension.
			// Create one (if we can).
			
			YapDatabaseExtension *ext = [registeredExtensions objectForKey:extName];
			if (ext)
			{
				extConnection = [ext newConnection:self];
				[extensions setObject:extConnection forKey:extName];
			}
		}
	};
	
	if (dispatch_get_specific(IsOnConnectionQueueKey))
		block();
	else
		dispatch_sync(connectionQueue, block);
	
	return extConnection;
}

- (id)ext:(NSString *)extensionName
{
	// The "+ (void)load" method swizzles the implementation of this class
	// to point to the implementation of the extension: method.
	//
	// So the two methods are literally the same thing.
	
	return [self extension:extensionName]; // This method is swizzled !
}

- (NSDictionary *)extensions
{
	// This method is INTERNAL
	
	if (!extensionsReady)
	{
		[registeredExtensions enumerateKeysAndObjectsUsingBlock:^(id key, id obj, BOOL __unused *stop) {
			
			__unsafe_unretained NSString *extName = key;
			__unsafe_unretained YapDatabaseExtension *ext = obj;
			
			if ([extensions objectForKey:extName] == nil)
			{
				id extConnection = [ext newConnection:self];
				[extensions setObject:extConnection forKey:extName];
			}
		}];
		
		extensionsReady = YES;
	}
	
	return extensions;
}

- (BOOL)registerExtension:(YapDatabaseExtension *)extension withName:(NSString *)extensionName
{
	NSAssert(dispatch_get_specific(database->IsOnWriteQueueKey), @"Must go through writeQueue.");
	
	__block BOOL result = NO;
	
	dispatch_sync(connectionQueue, ^{ @autoreleasepool {
	
		YapDatabaseReadWriteTransaction *transaction = [self newReadWriteTransaction];
		[self preReadWriteTransaction:transaction];
		
		YapDatabaseExtensionConnection *extensionConnection;
		YapDatabaseExtensionTransaction *extensionTransaction;
		
		extensionConnection = [extension newConnection:self];
		extensionTransaction = [extensionConnection newReadWriteTransaction:transaction];
		
		BOOL needsClassValue = NO;
		[self willRegisterExtension:extension
		                   withName:extensionName
		                transaction:transaction
		            needsClassValue:&needsClassValue];
		
		result = [extensionTransaction createIfNeeded];
		
		if (result)
		{
			[self didRegisterExtension:extension
			                  withName:extensionName
			               transaction:transaction
			           needsClassValue:needsClassValue];
			
			[self addRegisteredExtensionConnection:extensionConnection withName:extensionName];
			[transaction addRegisteredExtensionTransaction:extensionTransaction withName:extensionName];
		}
		else
		{
			// Registration failed.
			
			[transaction rollback];
		}
		
		[self postReadWriteTransaction:transaction];
		registeredExtensionsChanged = NO;
	}});
	
	return result;
}

- (void)unregisterExtensionWithName:(NSString *)extensionName
{
	NSAssert(dispatch_get_specific(database->IsOnWriteQueueKey), @"Must go through writeQueue.");
	
	dispatch_sync(connectionQueue, ^{ @autoreleasepool {
		
		YapDatabaseReadWriteTransaction *transaction = [self newReadWriteTransaction];
		[self preReadWriteTransaction:transaction];
		
		// Unregister the given extension
		
		YapDatabaseExtension *extension = [registeredExtensions objectForKey:extensionName];
		
		[self _unregisterExtensionWithName:extensionName transaction:transaction];
		extension.registeredName = nil;
		extension.registeredDatabase = nil;
		
		// Automatically unregister any extensions that were dependent upon this one.
		
		NSMutableArray *extensionNameStack = [NSMutableArray arrayWithCapacity:1];
		[extensionNameStack addObject:extensionName];
		
		do
		{
			NSString *currentExtensionName = [extensionNameStack lastObject];
			
			__block NSString *dependentExtName = nil;
			[extensionDependencies enumerateKeysAndObjectsUsingBlock:^(id key, id obj, BOOL *stop){
				
			//	__unsafe_unretained NSString *extName = (NSString *)key;
				__unsafe_unretained NSSet *extDependencies = (NSSet *)obj;
				
				if ([extDependencies containsObject:currentExtensionName])
				{
					dependentExtName = (NSString *)key;
					*stop = YES;
				}
			}];
			
			if (dependentExtName)
			{
				// We found an extension that was dependent upon the one we just unregistered.
				// So we need to unregister it too.
				
				YapDatabaseExtension *dependentExt = [registeredExtensions objectForKey:dependentExtName];
				
				[self _unregisterExtensionWithName:dependentExtName transaction:transaction];
				dependentExt.registeredName = nil;
				
				// And now we need to check and see if there were any extensions dependent upon this new one.
				// So we add it to the top of the stack, and continue our search.
				
				[extensionNameStack addObject:dependentExtName];
			}
			else
			{
				[extensionNameStack removeLastObject];
			}
			
		} while ([extensionNameStack count] > 0);
		
		
		// Complete the transaction
		[self postReadWriteTransaction:transaction];
		
		// And reset the registeredExtensionsChanged ivar.
		// The above method already processed it, and included the appropriate information in the changeset.
		registeredExtensionsChanged = NO;
	}});
}

- (void)_unregisterExtensionWithName:(NSString *)extensionName
                         transaction:(YapDatabaseReadWriteTransaction *)transaction
{
	NSString *className = nil;
	Class extensionClass = NULL;
    Class abstractExtClass = NSClassFromString(@"YapDatabaseExtension");
	
	BOOL wasPersistent;
	
	YapMemoryTableTransaction *memoryTableTransaction = [transaction yapMemoryTableTransaction];
	YapCollectionKey *classKey = [[YapCollectionKey alloc] initWithCollection:extensionName key:ext_key_class];
	
	className = [memoryTableTransaction objectForKey:classKey];
	if (className)
	{
		wasPersistent = NO;
	}
	else
	{
		className = [transaction stringValueForKey:ext_key_class extension:extensionName];
		wasPersistent = YES;
	}
	
	extensionClass = NSClassFromString(className);
	
	if (className == nil)
	{
		YDBLogWarn(@"Unable to unregister extension(%@). Doesn't appear to be registered.", extensionName);
	}
	else if (!extensionClass || ![extensionClass superclass])
	{
		YDBLogError(@"Unable to unregister extension(%@) with unknown class(%@)", extensionName, className);
	}
	else if (![extensionClass isSubclassOfClass:abstractExtClass])
	{
		YDBLogError(@"Unable to unregister extension(%@) with improper class(%@)", extensionName, className);
	}
	else
	{
		// Drop tables
		[extensionClass dropTablesForRegisteredName:extensionName withTransaction:transaction wasPersistent:wasPersistent];
		
		// Drop preferences
		if (wasPersistent)
		{
			// remove rows in yap2 table (where extension == extensionName)
			[transaction removeAllValuesForExtension:extensionName];
		}
		else
		{
			// remove rows in yap memory table (where collectionKey.collection == extensionName)
			NSMutableArray *keysToRemove = [NSMutableArray array];
			
			[memoryTableTransaction enumerateKeysWithBlock:^(id key, BOOL __unused *stop) {
				
				__unsafe_unretained YapCollectionKey *ck = (YapCollectionKey *)key;
				if ([ck.collection isEqualToString:extensionName])
				{
					[keysToRemove addObject:ck];
				}
			}];
			
			[memoryTableTransaction removeObjectsForKeys:keysToRemove];
		}
		
		// Remove from registeredExtensions, extensionsOrder & extensionDependencies (if needed)
		[self didUnregisterExtensionWithName:extensionName];
		
		// Remove YapDatabaseExtensionConnection subclass instance (if needed)
		[self removeRegisteredExtensionConnectionWithName:extensionName];
		
		// Remove YapDatabaseExtensionTransaction subclass instance (if needed)
		[transaction removeRegisteredExtensionTransactionWithName:extensionName];
	}
}

- (void)willRegisterExtension:(YapDatabaseExtension *)extension
                     withName:(NSString *)extensionName
                transaction:(YapDatabaseReadWriteTransaction *)transaction
              needsClassValue:(BOOL *)needsClassValuePtr
{
	// This method is INTERNAL
	
	// Check to see if we should create the YapMemoryTable.
	// We create this on demand the first time an extension is registered.
	
	if ([registeredMemoryTables objectForKey:@"yap"] == nil)
	{
		YapMemoryTable *memoryTable = [[YapMemoryTable alloc] initWithKeyClass:[YapCollectionKey class]];
		
		[self registerMemoryTable:memoryTable withName:@"yap"];
	}
	
	// Special handling for non-persistent (in-memory only) extensions.
	
	if (![extension isPersistent])
	{
		// First time registration
		*needsClassValuePtr = YES;
		return;
	}
	
	// The class name of every registered extension is recorded in the yap2 table.
	// We ensure that re-registrations under the same name use the same extension class.
	// If we detect a change, we auto-unregister the previous extension.
	//
	// Note: @"class" is a reserved key for all extensions.
	
	NSString *prevExtensionClassName = [transaction stringValueForKey:ext_key_class extension:extensionName];
	if (prevExtensionClassName == nil)
	{
		// First time registration
		*needsClassValuePtr = YES;
		return;
	}
	
	NSString *extensionClassName = NSStringFromClass([extension class]);
	
	if ([extensionClassName isEqualToString:prevExtensionClassName])
	{
		// Re-registration
		*needsClassValuePtr = NO;
		return;
	}
	
	NSArray *otherValidClassNames = [[extension class] previousClassNames];
	
	if ([otherValidClassNames containsObject:prevExtensionClassName])
	{
		// The extension class was renamed.
		// We should update the class value in the database.
		*needsClassValuePtr = YES;
		return;
	}
	
	YDBLogWarn(@"Dropping tables for previously registered extension with name(%@), class(%@) for new class(%@)",
	           extensionName, prevExtensionClassName, extensionClassName);
	
	Class abstractExtClass = NSClassFromString(@"YapDatabaseExtension");
	Class prevExtensionClass = NSClassFromString(prevExtensionClassName);
	
	if (prevExtensionClass == NULL)
	{
		YDBLogError(@"Unable to drop tables for previously registered extension with name(%@), unknown class(%@)",
		            extensionName, prevExtensionClassName);
	}
	else if (![prevExtensionClass isSubclassOfClass:abstractExtClass])
	{
		YDBLogError(@"Unable to drop tables for previously registered extension with name(%@), invalid class(%@)",
		            extensionName, prevExtensionClassName);
	}
	else
	{
		// Drop tables
		[prevExtensionClass dropTablesForRegisteredName:extensionName withTransaction:transaction wasPersistent:YES];
		
		// Drop preferences (rows in yap2 table)
		[transaction removeAllValuesForExtension:extensionName];
	}
	
	*needsClassValuePtr = YES;
}

- (void)didRegisterExtension:(YapDatabaseExtension *)extension
                    withName:(NSString *)extensionName
                 transaction:(YapDatabaseReadWriteTransaction *)transaction
             needsClassValue:(BOOL)needsClassValue
{
	// This method is INTERNAL
	
	// Record the class name of the extension in the yap2 table (if needed)
	
	if (needsClassValue)
	{
		NSString *extensionClassName = NSStringFromClass([extension class]);
		
		if ([extension isPersistent])
		{
			[transaction setStringValue:extensionClassName forKey:ext_key_class extension:extensionName];
		}
		else
		{
			YapCollectionKey *classKey = [[YapCollectionKey alloc] initWithCollection:extensionName key:ext_key_class];
			[[transaction yapMemoryTableTransaction] setObject:extensionClassName forKey:classKey];
		}
	}
	
	// Update the list of registered extensions.
	
	NSMutableDictionary *newRegisteredExtensions = [registeredExtensions mutableCopy];
	[newRegisteredExtensions setObject:extension forKey:extensionName];
	
	registeredExtensions = [newRegisteredExtensions copy];
	extensionsOrder = [extensionsOrder arrayByAddingObject:extensionName];
	
	NSSet *dependencies = [extension dependencies];
	if (dependencies == nil)
		dependencies = [NSSet set];
	
	NSMutableDictionary *newExtensionDependencies = [extensionDependencies mutableCopy];
	[newExtensionDependencies setObject:dependencies forKey:extensionName];
	
	extensionDependencies = [newExtensionDependencies copy];
	
	extensionsReady = NO;
	sharedKeySetForExtensions = [NSDictionary sharedKeySetForKeys:[registeredExtensions allKeys]];
	
	// Set the registeredExtensionsChanged flag.
	// This will be consulted during the creation of the changeset,
	// and will cause us to add the updated registeredExtensions to the list of changes.
	// It will then get propogated to the database, and all other connections.
	
	registeredExtensionsChanged = YES;
}

- (void)didUnregisterExtensionWithName:(NSString *)extensionName
{
	// This method is INTERNAL
	
	if ([registeredExtensions objectForKey:extensionName])
	{
		NSMutableDictionary *newRegisteredExtensions = [registeredExtensions mutableCopy];
		[newRegisteredExtensions removeObjectForKey:extensionName];
		
		registeredExtensions = [newRegisteredExtensions copy];
		
		NSMutableArray *newExtensionsOrder = [extensionsOrder mutableCopy];
		[newExtensionsOrder removeObject:extensionName];
		
		extensionsOrder = [newExtensionsOrder copy];
		
		NSMutableDictionary *newExtensionDependencies = [extensionDependencies mutableCopy];
		[newExtensionDependencies removeObjectForKey:extensionName];
		
		extensionDependencies = [newExtensionDependencies copy];
		
		extensionsReady = NO;
		sharedKeySetForExtensions = [NSDictionary sharedKeySetForKeys:[registeredExtensions allKeys]];
		
		// Set the registeredExtensionsChanged flag.
		// This will be consulted during the creation of the changeset,
		// and will cause us to add the updated registeredExtensions to the list of changes.
		// It will then get propogated to the database, and all other connections.
		
		registeredExtensionsChanged = YES;
	}
}

- (void)addRegisteredExtensionConnection:(YapDatabaseExtensionConnection *)extConnection withName:(NSString *)extName
{
	// This method is INTERNAL
	
	if (extensions == nil)
		extensions = [[NSMutableDictionary alloc] init];
	
	[extensions setObject:extConnection forKey:extName];
}

- (void)removeRegisteredExtensionConnectionWithName:(NSString *)extName
{
	// This method is INTERNAL
	
	[extensions removeObjectForKey:extName];
}

////////////////////////////////////////////////////////////////////////////////////////////////////////////////////////
#pragma mark Pragma
////////////////////////////////////////////////////////////////////////////////////////////////////////////////////////

/**
 * Returns the current synchronous configuration via "PRAGMA synchronous;".
 * Allows you to verify that sqlite accepted your synchronous configuration request.
**/
- (NSString *)pragmaSynchronous
{
	__block int64_t value = -1;
	
	dispatch_block_t block = ^{ @autoreleasepool {
		
		value = [YapDatabase pragma:@"synchronous" using:db];
	}};
	
	if (dispatch_get_specific(IsOnConnectionQueueKey))
		block();
	else
		dispatch_sync(connectionQueue, block);
	
	return [YapDatabase pragmaValueForSynchronous:value];
}

/**
 * Returns the current page_size configuration via "PRAGMA page_size;".
 * Allows you to verify that sqlite accepted your page_size configuration request.
**/
- (NSInteger)pragmaPageSize
{
	__block int64_t value = -1;
	
	dispatch_block_t block = ^{ @autoreleasepool {
		
		value = [YapDatabase pragma:@"page_size" using:db];
	}};
	
	if (dispatch_get_specific(IsOnConnectionQueueKey))
		block();
	else
		dispatch_sync(connectionQueue, block);
	
	return (NSInteger)value;
}

/**
 * Returns the currently memory mapped I/O configureation via "PRAGMA mmap_size;".
 * Allows you to verify that sqlite accepted your mmap_size configuration request.
 *
 * Memory mapping may be disabled by sqlite's compile-time options.
 * Or it may restrict the mmap_size to something smaller than requested.
**/
- (NSInteger)pragmaMMapSize
{
	__block int64_t value = -1;
	
	dispatch_block_t block = ^{ @autoreleasepool {
		
		value = [YapDatabase pragma:@"mmap_size" using:db];
	}};
	
	if (dispatch_get_specific(IsOnConnectionQueueKey))
		block();
	else
		dispatch_sync(connectionQueue, block);
	
	return (NSInteger)value;
}

/**
 * Upgrade Notice:
 *
 * The "auto_vacuum=FULL" was not properly set until YapDatabase v2.5.
 * And thus if you have an app that was using YapDatabase prior to this version,
 * then the existing database file will continue to operate in "auto_vacuum=NONE" mode.
 * This means the existing database file won't be properly truncated as you delete information from the db.
 * That is, the data will be removed, but the pages will be moved to the freelist,
 * and the file itself will remain the same size on disk. (I.e. the file size can grow, but not shrink.)
 * To correct this problem, you should run the vacuum operation is at least once.
 * After it is run, the "auto_vacuum=FULL" mode will be set,
 * and the database file size will automatically shrink in the future (as you delete data).
 *
 * @returns Result from "PRAGMA auto_vacuum;" command, as a readable string:
 *   - NONE
 *   - FULL
 *   - INCREMENTAL
 *   - UNKNOWN (future proofing)
 *
 * If the return value is NONE, then you should run the vacuum operation at some point
 * in order to properly reconfigure the database.
 *
 * Concerning Method Invocation:
 *
 * You can invoke this method as a standalone method on the connection:
 *
 *   NSString *value = [databaseConnection pragmaAutoVacuum]
 *
 * Or you can invoke this method within a transaction:
 *
 * [databaseConnection asyncReadWithBlock:^(YapDatabaseReadTransaction *transaction){
 *     NSString *value = [databaseConnection pragmaAutoVacuum];
 * }];
**/
- (NSString *)pragmaAutoVacuum
{
	__block int64_t value = -1;
	
	dispatch_block_t block = ^{ @autoreleasepool {
	
		value = [YapDatabase pragma:@"auto_vacuum" using:db];
	}};
	
	if (dispatch_get_specific(IsOnConnectionQueueKey))
		block();
	else
		dispatch_sync(connectionQueue, block);
	
	return [YapDatabase pragmaValueForAutoVacuum:value];
}

////////////////////////////////////////////////////////////////////////////////////////////////////////////////////////
#pragma mark Vacuum
////////////////////////////////////////////////////////////////////////////////////////////////////////////////////////

/**
 * Performs a VACUUM on the sqlite database.
 *
 * This method operates as a synchronous ReadWrite "transaction".
 * That is, it behaves in a similar fashion, and you may treat it as if it is a ReadWrite transaction.
 *
 * For more infomation on the VACUUM operation, see the sqlite docs:
 * http://sqlite.org/lang_vacuum.html
 *
 * Remember that YapDatabase operates in WAL mode, with "auto_vacuum=FULL" set.
 *
 * @see pragmaAutoVacuum
**/
- (void)vacuum
{
	dispatch_sync(connectionQueue, ^{ @autoreleasepool {
		
		if (longLivedReadTransaction)
		{
			if (throwExceptionsForImplicitlyEndingLongLivedReadTransaction)
			{
				@throw [self implicitlyEndingLongLivedReadTransactionException];
			}
			else
			{
				YDBLogWarn(@"Implicitly ending long-lived read transaction on connection %@, database %@",
						   self, database);
				
				[self endLongLivedReadTransaction];
			}
		}
		
		__preWriteQueue(self);
		dispatch_sync(database->writeQueue, ^{ @autoreleasepool {
			
			[self prePseudoReadWriteTransaction];
			
			int status;
			
			status = sqlite3_exec(db, "PRAGMA auto_vacuum = FULL;", NULL, NULL, NULL);
			if (status != SQLITE_OK)
			{
				YDBLogError(@"Error setting PRAGMA auto_vacuum: %d %s", status, sqlite3_errmsg(db));
			}
			
			YDBLogVerbose(@"Starting VACUUM ...");
			
			status = sqlite3_exec(db, "VACUUM;", NULL, NULL, NULL);
			if (status != SQLITE_OK)
			{
				YDBLogError(@"Error performing VACUUM: %d %s", status, sqlite3_errmsg(db));
			}
			
			YDBLogVerbose(@"VACUUM complete !");
			
			hasDiskChanges = YES;
			[self postPseudoReadWriteTransaction];
			
		}}); // End dispatch_sync(database->writeQueue)
		__postWriteQueue(self);
	}});     // End dispatch_sync(connectionQueue)
}

/**
 * Performs a VACUUM on the sqlite database.
 *
 * This method operates as an asynchronous readWrite "transaction".
 * That is, it behaves in a similar fashion, and you may treat it as if it is a ReadWrite transaction.
 *
 * For more infomation on the VACUUM operation, see the sqlite docs:
 * http://sqlite.org/lang_vacuum.html
 *
 * Remember that YapDatabase operates in WAL mode, with "auto_vacuum=FULL" set.
 *
 * An optional completion block may be used.
 * The completionBlock will be invoked on the main thread (dispatch_get_main_queue()).
 *
 * @see pragmaAutoVacuum
**/
- (void)asyncVacuumWithCompletionBlock:(dispatch_block_t)completionBlock
{
	[self asyncVacuumWithCompletionQueue:NULL completionBlock:completionBlock];
}

/**
 * Performs a VACUUM on the sqlite database.
 *
 * This method operates as an asynchronous readWrite "transaction".
 * That is, it behaves in a similar fashion, and you may treat it as if it is a ReadWrite transaction.
 *
 * For more infomation on the VACUUM operation, see the sqlite docs:
 * http://sqlite.org/lang_vacuum.html
 *
 * Remember that YapDatabase operates in WAL mode, with "auto_vacuum=FULL" set.
 *
 * An optional completion block may be used.
 * Additionally the dispatch_queue to invoke the completion block may also be specified.
 * If NULL, dispatch_get_main_queue() is automatically used.
 * 
 * @see pragmaAutoVacuum
**/
- (void)asyncVacuumWithCompletionQueue:(dispatch_queue_t)completionQueue
                       completionBlock:(dispatch_block_t)completionBlock
{
	if (completionQueue == NULL && completionBlock != NULL)
		completionQueue = dispatch_get_main_queue();
	
	dispatch_async(connectionQueue, ^{ @autoreleasepool {
		
		if (longLivedReadTransaction)
		{
			if (throwExceptionsForImplicitlyEndingLongLivedReadTransaction)
			{
				@throw [self implicitlyEndingLongLivedReadTransactionException];
			}
			else
			{
				YDBLogWarn(@"Implicitly ending long-lived read transaction on connection %@, database %@",
						   self, database);
				
				[self endLongLivedReadTransaction];
			}
		}
		
		__preWriteQueue(self);
		dispatch_sync(database->writeQueue, ^{ @autoreleasepool {
			
			[self prePseudoReadWriteTransaction];
			
			int status;
			
			status = sqlite3_exec(db, "PRAGMA auto_vacuum = FULL;", NULL, NULL, NULL);
			if (status != SQLITE_OK)
			{
				YDBLogError(@"Error setting PRAGMA auto_vacuum: %d %s", status, sqlite3_errmsg(db));
			}
			
			YDBLogVerbose(@"Starting VACUUM ...");
			
			status = sqlite3_exec(db, "VACUUM;", NULL, NULL, NULL);
			if (status != SQLITE_OK)
			{
				YDBLogError(@"Error performing VACUUM: %d %s", status, sqlite3_errmsg(db));
			}
			
			YDBLogVerbose(@"VACUUM complete !");
			
			hasDiskChanges = YES;
			[self postPseudoReadWriteTransaction];
			
			if (completionBlock) {
				dispatch_async(completionQueue, completionBlock);
			}
			
		}}); // End dispatch_sync(database->writeQueue)
		__postWriteQueue(self);
	}});     // End dispatch_async(connectionQueue)
}

////////////////////////////////////////////////////////////////////////////////////////////////////////////////////////
#pragma mark Backup
////////////////////////////////////////////////////////////////////////////////////////////////////////////////////////

/**
 * This method backs up the database by exporting all the tables to another sqlite database.
 *
 * This method operates as a synchronous ReadWrite "transaction".
 * That is, it behaves in a similar fashion, and you may treat it as if it is a ReadWrite transaction.
 *
 * The database will be backed up as it exists at the moment this transaction operates.
 * That is, it will backup everything in the sqlite file, as well as everything in the WAL file.
 *
 * For more information on the BACKUP operation, see the sqlite docs:
 * https://www.sqlite.org/c3ref/backup_finish.html
 *
 * As stated in the sqlite docs, it is your responsibilty to ensure that nothing else is
 * currently using the backupDatabase.
**/
- (NSError *)backupToPath:(NSString *)backupDatabasePath
{
	__block NSError *error = nil;
	
	dispatch_sync(connectionQueue, ^{ @autoreleasepool {
		
		if (longLivedReadTransaction)
		{
			if (throwExceptionsForImplicitlyEndingLongLivedReadTransaction)
			{
				@throw [self implicitlyEndingLongLivedReadTransactionException];
			}
			else
			{
				YDBLogWarn(@"Implicitly ending long-lived read transaction on connection %@, database %@",
						   self, database);
				
				[self endLongLivedReadTransaction];
			}
		}
		
		__preWriteQueue(self);
		dispatch_sync(database->writeQueue, ^{ @autoreleasepool {
			
			[self prePseudoReadWriteTransaction];
			
			error = [self _backupToPath:backupDatabasePath withStep:1500 progress:nil];
			
			hasDiskChanges = NO; // backup does NOT make actually make changes
			[self postPseudoReadWriteTransaction];
			
		}}); // End dispatch_sync(database->writeQueue)
		__postWriteQueue(self);
	}});     // End dispatch_sync(connectionQueue)
	
	return error;
}

/**
 * This method backs up the database by exporting all the tables to another sqlite database.
 *
 * This method operates as an asynchronous readWrite "transaction".
 * That is, it behaves in a similar fashion, and you may treat it as if it is a ReadWrite transaction.
 * 
 * The database will be backed up as it exists at the moment this transaction operates.
 * That is, it will backup everything in the sqlite file, as well as everything in the WAL file.
 * 
 * An optional completion block may be used.
 * The completionBlock will be invoked on the main thread (dispatch_get_main_queue()).
 *
 * For more information on the BACKUP operation, see the sqlite docs:
 * https://www.sqlite.org/c3ref/backup_finish.html
 *
 * As stated in the sqlite docs, it is your responsibilty to ensure that nothing else is
 * currently using the backupDatabase.
 *
 * @return
 *   A NSProgress instance that may be used to track the backup progress.
 *   The progress in cancellable, meaning that invoking [progress cancel] will abort the backup operation.
**/
- (NSProgress *)asyncBackupToPath:(NSString *)backupDatabasePath
                  completionBlock:(nullable void (^)(NSError *error))completionBlock
{
	return [self asyncBackupToPath:backupDatabasePath completionQueue:NULL completionBlock:completionBlock];
}

/**
 * This method backs up the database by exporting all the tables to another sqlite database.
 *
 * This method operates as an asynchronous readWrite "transaction".
 * That is, it behaves in a similar fashion, and you may treat it as if it is a ReadWrite transaction.
 *
 * The database will be backed up as it exists at the moment this transaction operates.
 * That is, it will backup everything in the sqlite file, as well as everything in the WAL file.
 *
 * An optional completion block may be used.
 * Additionally the dispatch_queue to invoke the completion block may also be specified.
 * If NULL, dispatch_get_main_queue() is automatically used.
 *
 * For more information on the BACKUP operation, see the sqlite docs:
 * https://www.sqlite.org/c3ref/backup_finish.html
 *
 * As stated in the sqlite docs, it is your responsibilty to ensure that nothing else is
 * currently using the backupDatabase.
 *
 * @return
 *   A NSProgress instance that may be used to track the backup progress.
 *   The progress in cancellable, meaning that invoking [progress cancel] will abort the backup operation.
**/
- (NSProgress *)asyncBackupToPath:(NSString *)backupDatabasePath
                  completionQueue:(nullable dispatch_queue_t)completionQueue
                  completionBlock:(nullable void (^)(NSError *))completionBlock
{
	if (completionQueue == NULL && completionBlock != NULL)
		completionQueue = dispatch_get_main_queue();
	
	NSProgress *progress = [NSProgress progressWithTotalUnitCount:0];
	
	dispatch_async(connectionQueue, ^{ @autoreleasepool {
		
		if (longLivedReadTransaction)
		{
			if (throwExceptionsForImplicitlyEndingLongLivedReadTransaction)
			{
				@throw [self implicitlyEndingLongLivedReadTransactionException];
			}
			else
			{
				YDBLogWarn(@"Implicitly ending long-lived read transaction on connection %@, database %@",
						   self, database);
				
				[self endLongLivedReadTransaction];
			}
		}
		
		__preWriteQueue(self);
		dispatch_sync(database->writeQueue, ^{ @autoreleasepool {
			
			[self prePseudoReadWriteTransaction];
			
			NSError *error = [self _backupToPath:backupDatabasePath withStep:1500 progress:progress];
			
			hasDiskChanges = NO; // backup does NOT make actually make changes
			[self postPseudoReadWriteTransaction];
			
			if (completionBlock)
			{
				dispatch_async(completionQueue, ^{ @autoreleasepool {
					completionBlock(error);
				}});
			}
			
		}}); // End dispatch_sync(database->writeQueue)
		__postWriteQueue(self);
	}});     // End dispatch_async(connectionQueue)
	
	return progress;
}

- (NSError *)_backupToPath:(NSString *)backupDatabasePath withStep:(int)nPages progress:(NSProgress *)progress
{
	// First try to open the backup database (using the given path).
	
	sqlite3 *backup_db;
	
	int flags = SQLITE_OPEN_READWRITE | SQLITE_OPEN_CREATE | SQLITE_OPEN_NOMUTEX | SQLITE_OPEN_PRIVATECACHE;
	
	int status = sqlite3_open_v2([backupDatabasePath UTF8String], &backup_db, flags, NULL);
	if (status != SQLITE_OK)
	{
		NSError *sqliteError = nil;
		
		// Sometimes the open function returns a db to allow us to query it for the error message
		if (backup_db) {
			sqliteError = [self sqliteErrorWithCode:status message:sqlite3_errmsg(backup_db)];
		}
		else {
			sqliteError = [self sqliteErrorWithCode:status message:NULL];
		}
		
		if (backup_db)
		{
			sqlite3_close(backup_db);
			backup_db = NULL;
		}
		
		return [self ydbErrorWithDescription:@"Error from: sqlite3_open_v2()" sqliteError:sqliteError];
	}
	
	// Initialize backup instance
	
	sqlite3_backup *backup = sqlite3_backup_init(backup_db, "main", db, "main");
	if (backup == NULL)
	{
		// From the docs:
		//
		// If an error occurs within sqlite3_backup_init(D,N,S,M), then NULL is returned and an error code
		// and error message are stored in the destination database connection D. The error code and message for
		// the failed call to sqlite3_backup_init() can be retrieved using the sqlite3_errcode(), sqlite3_errmsg().
		
		NSError *sqliteError = [self sqliteErrorWithCode:sqlite3_errcode(backup_db)
												 message:sqlite3_errmsg(backup_db)];
		
		return [self ydbErrorWithDescription:@"Error from: sqlite3_backup_init()" sqliteError:sqliteError];
	}
	
	// Loop through the backup process
	
	BOOL cancelled = progress.cancelled;
	if (!cancelled)
	{
		while ((status = sqlite3_backup_step(backup, nPages)) == SQLITE_OK)
		{
			if (progress)
			{
				int pagecount = sqlite3_backup_pagecount(backup);
				int remaining = sqlite3_backup_remaining(backup);
				
				progress.totalUnitCount = pagecount;
				progress.completedUnitCount = (pagecount - remaining);
				
				cancelled = progress.cancelled;
				if (cancelled) break;
			}
		}
	}
	
	NSError *error = nil;
	
	if (cancelled)
	{
		error = [self ydbErrorWithDescription:@"Operation cancelled" sqliteError:nil];
	}
	else
	{
		if (status == SQLITE_DONE)
		{
			if (progress)
			{
				int pagecount = sqlite3_backup_pagecount(backup);
				int remaining = sqlite3_backup_remaining(backup);
				
				progress.totalUnitCount = pagecount;
				progress.completedUnitCount = (pagecount - remaining);
			}
		}
		else // if (status != SQLITE_DONE)
		{
			NSError *sqliteError = [self sqliteErrorWithCode:status message:sqlite3_errstr(status)];
			
			error = [self ydbErrorWithDescription:@"Error from: sqlite3_backup_step()" sqliteError:sqliteError];
		}
	}
	
	sqlite3_backup_finish(backup);
	sqlite3_close(backup_db);
	
	return error;
}

////////////////////////////////////////////////////////////////////////////////////////////////////////////////////////
#pragma mark Memory Tables
////////////////////////////////////////////////////////////////////////////////////////////////////////////////////////

- (NSDictionary *)registeredMemoryTables
{
	// This method is INTERNAL
	
	return registeredMemoryTables;
}

- (BOOL)registerMemoryTable:(YapMemoryTable *)table withName:(NSString *)name
{
	// This method is INTERNAL
	
	if ([registeredMemoryTables objectForKey:name])
		return NO;
	
	NSMutableDictionary *newRegisteredMemoryTables = [registeredMemoryTables mutableCopy];
	[newRegisteredMemoryTables setObject:table forKey:name];
	
	registeredMemoryTables = [newRegisteredMemoryTables copy];
	registeredMemoryTablesChanged = YES;
	
	return YES;
}

- (void)unregisterMemoryTableWithName:(NSString *)name
{
	// This method is INTERNAL
	
	if ([registeredMemoryTables objectForKey:name])
	{
		NSMutableDictionary *newRegisteredMemoryTables = [registeredMemoryTables mutableCopy];
		[newRegisteredMemoryTables removeObjectForKey:name];
		
		registeredMemoryTables = [newRegisteredMemoryTables copy];
		registeredMemoryTablesChanged = YES;
	}
}

////////////////////////////////////////////////////////////////////////////////////////////////////////////////////////
#pragma mark Errors
////////////////////////////////////////////////////////////////////////////////////////////////////////////////////////
					 
- (NSError *)sqliteErrorWithCode:(int)status message:(const char *)message
{
	NSDictionary *userInfo = nil;
	if (message)
	{
		NSString *errMsg = [NSString stringWithUTF8String:message];
		if (errMsg)
		{
			userInfo = @{ NSLocalizedDescriptionKey : errMsg };
		}
	}
	
	return [NSError errorWithDomain:@"SQLite" code:status userInfo:userInfo];
}

- (NSError *)ydbErrorWithDescription:(NSString *)description sqliteError:(NSError *)underlyingError
{
	NSMutableDictionary *userInfo = [NSMutableDictionary dictionaryWithCapacity:2];
	if (description) {
		userInfo[NSLocalizedDescriptionKey] = description;
	}
	if (underlyingError) {
		userInfo[NSUnderlyingErrorKey] = underlyingError;
	}
	
	return [NSError errorWithDomain:@"YapDatabase" code:0 userInfo:userInfo];
}

////////////////////////////////////////////////////////////////////////////////////////////////////////////////////////
#pragma mark Exceptions
////////////////////////////////////////////////////////////////////////////////////////////////////////////////////////

- (NSException *)nonMainThreadException
{
	NSString *connectionName = self.name;
	NSString *nameInfo = ([connectionName length] > 0) ? [NSString stringWithFormat:@" <%@>", connectionName] : @"";
	
	NSString *reason = [NSString stringWithFormat:
	    @"YapDatabaseConnection[%p]%@ - unpermitted attempt to execute transaction on nom-main thread",
	    self, nameInfo];
	
	NSDictionary *userInfo = @{ NSLocalizedRecoverySuggestionErrorKey:
		@"This connection was configured (via the permittedTransactions property) to only allow transactions"
		@" to be executed from the main-thread. Presumably this connection is dedicated to UI tasks, and thus"
		@" its use on background threads is being discouraged in order to guarantee the connection never blocks."
		@" Perhaps you're using the wrong dedicated connection."
		@" Or you need to create a temporary connection via [database newConnection]."};
	
	return [NSException exceptionWithName:@"YapDatabaseException" reason:reason userInfo:userInfo];
}

#if YapDatabaseEnforcePermittedTransactions
- (NSException *)unpermittedTransactionException:(NSUInteger)transactionFlag
{
	NSUInteger flags = self.permittedTransactions;
	
	NSString *connectionName = self.name;
	NSString *nameInfo = ([connectionName length] > 0) ? [NSString stringWithFormat:@" <%@>", connectionName] : @"";
	
	NSString *unpermittedTransaction = @"unknownTransaction";
	if (transactionFlag == YDB_SyncReadTransaction)
		unpermittedTransaction = @"(sync)readTransaction";
	if (transactionFlag == YDB_AsyncReadTransaction)
		unpermittedTransaction = @"asyncReadTransaction";
	if (transactionFlag == YDB_SyncReadWriteTransaction)
		unpermittedTransaction = @"(sync)readWriteTransaction";
	if (transactionFlag == YDB_AsyncReadWriteTransaction)
		unpermittedTransaction = @"asyncReadWriteTransaction";
	
	NSString *reason = [NSString stringWithFormat:
	    @"YapDatabaseConnection[%p]%@ - unpermitted attempt to execute %@", self, nameInfo, unpermittedTransaction];
	
	NSMutableArray *permittedComponents = [NSMutableArray arrayWithCapacity:4];
	if (flags & YDB_SyncReadTransaction)
		[permittedComponents addObject:@"(sync)readTransaction"];
	if (flags & YDB_AsyncReadTransaction)
		[permittedComponents addObject:@"asyncReadTransaction"];
	if (flags & YDB_SyncReadWriteTransaction)
		[permittedComponents addObject:@"(sync)readWriteTransaction"];
	if (flags & YDB_AsyncReadWriteTransaction)
		[permittedComponents addObject:@"asyncReadWriteTransaction"];
	
	NSString *suggestion = [NSString stringWithFormat:
	    @"This connection was configured (via the permittedTransactions property) to only allow"
	    @" certain types of transactions. The permittedTransactions are: %@",
	    [permittedComponents componentsJoinedByString:@", "]];
	
	NSDictionary *userInfo = @{ NSLocalizedRecoverySuggestionErrorKey: suggestion };
	
	return [NSException exceptionWithName:@"YapDatabaseException" reason:reason userInfo:userInfo];
}
#endif

#ifndef NS_BLOCK_ASSERTIONS
- (NSException *)deadlockDetectionException
{
	NSString *connectionName = self.name;
	NSString *nameInfo = ([connectionName length] > 0) ? [NSString stringWithFormat:@" <%@>", connectionName] : @"";
	
	NSString *reason = [NSString stringWithFormat:
	    @"YapDatabaseConnection[%p]%@ - deadlock detection",
	    self, nameInfo];
	
	NSDictionary *userInfo = @{ NSLocalizedRecoverySuggestionErrorKey:
		@"You are attempting to execute a transaction within a transaction. This will result in deadlock."
		@" For more information, see the \"Thread Safety\" wiki page:"
		@" https://github.com/yapstudios/YapDatabase/wiki/Thread-Safety#connections-queues--deadlock"};
	
	return [NSException exceptionWithName:@"YapDatabaseException" reason:reason userInfo:userInfo];
}
#endif

- (NSException *)implicitlyEndingLongLivedReadTransactionException
{
	NSString *reason = [NSString stringWithFormat:
		@"Database <%@: %p> had long-lived read transaction implicitly ended by executing a read-write transaction.",
		NSStringFromClass([self class]), self];
	
	NSDictionary *userInfo = @{ NSLocalizedRecoverySuggestionErrorKey:
		@"Connections with long-lived read transactions are generally designed to be read-only connections."
		@" As such, you'll want to use a separate connection for the read-write transaction."
		@" If this is not the case (very, very, very rare) you can disable this exception using"
		@" disableExceptionsForImplicitlyEndingLongLivedReadTransaction."
		@" Keep in mind that if you disable these exceptions without understanding why they're enabled by default"
		@" then you're inevitably creating a hard-to-reproduce bug and likely a few crashes too."
		@" Don't be lazy. You've been warned."};
	
	return [NSException exceptionWithName:@"YapDatabaseException" reason:reason userInfo:userInfo];
}

@end<|MERGE_RESOLUTION|>--- conflicted
+++ resolved
@@ -4063,21 +4063,21 @@
 	YDBLogVerbose(@"Processing changeset %lu for connection %@, database %@",
 	              (unsigned long)changesetSnapshot, self, database);
 	
-<<<<<<< HEAD
-    if (snapshot == changesetSnapshot - 1) {
-        snapshot = changesetSnapshot;
-        [self processChangeset:changeset];
-    }
-    else {
-        // Snapshot number do not match, there might have been a modification from another process, we should flush cache and process the changeset
-        snapshot = changesetSnapshot;
-        [self _flushMemoryWithFlags:YapDatabaseConnectionFlushMemoryFlags_Caches];
-        [self processChangeset:changeset];
-    }
-=======
-	snapshot = changesetSnapshot;
-	
-	[self processChangeset:changeset];
+	if (snapshot == changesetSnapshot - 1)
+	{
+		snapshot = changesetSnapshot;
+		[self processChangeset:changeset];
+	}
+	else
+	{
+		// Snapshot numbers do not match: there might have been a modification from another process.
+		// We should flush cache and then process the changeset.
+		
+		snapshot = changesetSnapshot;
+		
+		[self _flushMemoryWithFlags:YapDatabaseConnectionFlushMemoryFlags_Caches];
+		[self processChangeset:changeset];
+	}
 	
 	// Allow extensions to process their individual changesets
 	//
@@ -4089,7 +4089,6 @@
 	{
 		[extConnection noteCommittedChangeset:changeset registeredName:extName];
 	}];
->>>>>>> a55a6cf0
 }
 
 ////////////////////////////////////////////////////////////////////////////////////////////////////////////////////////
