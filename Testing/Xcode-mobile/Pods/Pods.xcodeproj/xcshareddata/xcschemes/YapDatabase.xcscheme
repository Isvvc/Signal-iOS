<?xml version="1.0" encoding="UTF-8"?>
<Scheme
   LastUpgradeVersion = "0710"
   version = "1.3">
   <BuildAction
      parallelizeBuildables = "YES"
      buildImplicitDependencies = "YES">
      <BuildActionEntries>
         <BuildActionEntry
            buildForTesting = "YES"
            buildForRunning = "YES"
            buildForProfiling = "YES"
            buildForArchiving = "YES"
            buildForAnalyzing = "YES">
            <BuildableReference
<<<<<<< HEAD
               BuildableIdentifier = 'primary'
               BlueprintIdentifier = 'C5651A3AD63E158F8F1B7282'
               BlueprintName = 'YapDatabase'
               ReferencedContainer = 'container:Pods.xcodeproj'
               BuildableName = 'libYapDatabase.a'>
=======
               BuildableIdentifier = "primary"
               BlueprintIdentifier = "677111672AB96DE2D2E673881B5A294B"
               BuildableName = "libYapDatabase.a"
               BlueprintName = "YapDatabase"
               ReferencedContainer = "container:Pods.xcodeproj">
>>>>>>> 8f627ba8
            </BuildableReference>
         </BuildActionEntry>
      </BuildActionEntries>
   </BuildAction>
   <TestAction
      buildConfiguration = "Debug"
      selectedDebuggerIdentifier = "Xcode.DebuggerFoundation.Debugger.LLDB"
      selectedLauncherIdentifier = "Xcode.DebuggerFoundation.Launcher.LLDB"
      shouldUseLaunchSchemeArgsEnv = "YES">
      <Testables>
      </Testables>
      <AdditionalOptions>
      </AdditionalOptions>
   </TestAction>
   <LaunchAction
      buildConfiguration = "Debug"
      selectedDebuggerIdentifier = "Xcode.DebuggerFoundation.Debugger.LLDB"
      selectedLauncherIdentifier = "Xcode.DebuggerFoundation.Launcher.LLDB"
      launchStyle = "0"
      useCustomWorkingDirectory = "NO"
      ignoresPersistentStateOnLaunch = "NO"
      debugDocumentVersioning = "YES"
      debugServiceExtension = "internal"
      allowLocationSimulation = "YES">
      <MacroExpansion>
         <BuildableReference
            BuildableIdentifier = "primary"
            BlueprintIdentifier = "677111672AB96DE2D2E673881B5A294B"
            BuildableName = "libYapDatabase.a"
            BlueprintName = "YapDatabase"
            ReferencedContainer = "container:Pods.xcodeproj">
         </BuildableReference>
      </MacroExpansion>
      <AdditionalOptions>
      </AdditionalOptions>
   </LaunchAction>
   <ProfileAction
      buildConfiguration = "Release"
      shouldUseLaunchSchemeArgsEnv = "YES"
      savedToolIdentifier = ""
      useCustomWorkingDirectory = "NO"
      debugDocumentVersioning = "YES">
   </ProfileAction>
   <AnalyzeAction
      buildConfiguration = "Debug">
   </AnalyzeAction>
   <ArchiveAction
      buildConfiguration = "Release"
      revealArchiveInOrganizer = "YES">
   </ArchiveAction>
</Scheme><|MERGE_RESOLUTION|>--- conflicted
+++ resolved
@@ -13,19 +13,11 @@
             buildForArchiving = "YES"
             buildForAnalyzing = "YES">
             <BuildableReference
-<<<<<<< HEAD
                BuildableIdentifier = 'primary'
                BlueprintIdentifier = 'C5651A3AD63E158F8F1B7282'
                BlueprintName = 'YapDatabase'
                ReferencedContainer = 'container:Pods.xcodeproj'
                BuildableName = 'libYapDatabase.a'>
-=======
-               BuildableIdentifier = "primary"
-               BlueprintIdentifier = "677111672AB96DE2D2E673881B5A294B"
-               BuildableName = "libYapDatabase.a"
-               BlueprintName = "YapDatabase"
-               ReferencedContainer = "container:Pods.xcodeproj">
->>>>>>> 8f627ba8
             </BuildableReference>
          </BuildActionEntry>
       </BuildActionEntries>
