//
//  Copyright (c) 2018 Open Whisper Systems. All rights reserved.
//

#import "OWSMessageDecrypter.h"
#import "NSData+messagePadding.h"
#import "NotificationsProtocol.h"
#import "OWSAnalytics.h"
#import "OWSBlockingManager.h"
#import "OWSError.h"
#import "OWSIdentityManager.h"
#import "OWSPrimaryStorage+PreKeyStore.h"
#import "OWSPrimaryStorage+SessionStore.h"
#import "OWSPrimaryStorage+SignedPreKeyStore.h"
#import "OWSPrimaryStorage.h"
#import "SSKEnvironment.h"
#import "SignalRecipient.h"
#import "TSAccountManager.h"
#import "TSContactThread.h"
#import "TSErrorMessage.h"
#import "TSPreKeyManager.h"
#import <AxolotlKit/AxolotlExceptions.h>
#import <AxolotlKit/SessionCipher.h>
#import <SignalServiceKit/SignalServiceKit-Swift.h>

NS_ASSUME_NONNULL_BEGIN

@interface OWSMessageDecrypter ()

@property (nonatomic, readonly) OWSPrimaryStorage *primaryStorage;
@property (nonatomic, readonly) YapDatabaseConnection *dbConnection;
@property (nonatomic, readonly) OWSBlockingManager *blockingManager;
@property (nonatomic, readonly) OWSIdentityManager *identityManager;

@end

#pragma mark -

@implementation OWSMessageDecrypter

+ (instancetype)sharedManager
{
    static OWSMessageDecrypter *sharedMyManager = nil;
    static dispatch_once_t onceToken;
    dispatch_once(&onceToken, ^{
        sharedMyManager = [[self alloc] initDefault];
    });
    return sharedMyManager;
}

- (instancetype)initDefault
{
    OWSPrimaryStorage *primaryStorage = [OWSPrimaryStorage sharedManager];
    OWSIdentityManager *identityManager = [OWSIdentityManager sharedManager];
    OWSBlockingManager *blockingManager = [OWSBlockingManager sharedManager];

    return [self initWithPrimaryStorage:primaryStorage identityManager:identityManager blockingManager:blockingManager];
}

- (instancetype)initWithPrimaryStorage:(OWSPrimaryStorage *)primaryStorage
                       identityManager:(OWSIdentityManager *)identityManager
                       blockingManager:(OWSBlockingManager *)blockingManager
{
    self = [super init];

    if (!self) {
        return self;
    }

    _primaryStorage = primaryStorage;
    _identityManager = identityManager;
    _blockingManager = blockingManager;

    _dbConnection = primaryStorage.newDatabaseConnection;

    OWSSingletonAssert();

    return self;
}

#pragma mark - Blocking

- (BOOL)isEnvelopeSenderBlocked:(SSKProtoEnvelope *)envelope
{
    OWSAssertDebug(envelope);

    return [_blockingManager.blockedPhoneNumbers containsObject:envelope.source];
}

#pragma mark - Decryption

- (void)decryptEnvelope:(SSKProtoEnvelope *)envelope
           successBlock:(DecryptSuccessBlock)successBlockParameter
           failureBlock:(DecryptFailureBlock)failureBlockParameter
{
    OWSAssertDebug(envelope);
    OWSAssertDebug(successBlockParameter);
    OWSAssertDebug(failureBlockParameter);
    OWSAssertDebug([TSAccountManager isRegistered]);

    // successBlock is called synchronously so that we can avail ourselves of
    // the transaction.
    //
    // Ensure that failureBlock is called on a worker queue.
    DecryptFailureBlock failureBlock = ^() {
        dispatch_async(dispatch_get_global_queue(DISPATCH_QUEUE_PRIORITY_DEFAULT, 0), ^{
            failureBlockParameter();
        });
    };

    DecryptSuccessBlock successBlock
        = ^(NSData *_Nullable plaintextData, YapDatabaseReadWriteTransaction *transaction) {
              [SignalRecipient markRecipientAsRegistered:envelope.source
                                                deviceId:envelope.sourceDevice
                                             transaction:transaction];

              successBlockParameter(plaintextData, transaction);
          };

    @try {
        OWSLogInfo(@"decrypting envelope: %@", [self descriptionForEnvelope:envelope]);

<<<<<<< HEAD
        OWSAssertDebug(envelope.source.length > 0);
        if ([self isEnvelopeBlocked:envelope]) {
            OWSLogInfo(@"ignoring blocked envelope: %@", envelope.source);
=======
        OWSAssert(envelope.source.length > 0);
        if ([self isEnvelopeSenderBlocked:envelope]) {
            DDLogInfo(@"%@ ignoring blocked envelope: %@", self.logTag, envelope.source);
>>>>>>> e7f9598e
            failureBlock();
            return;
        }

        switch (envelope.type) {
            case SSKProtoEnvelopeTypeCiphertext: {
                [self decryptSecureMessage:envelope
                    successBlock:^(NSData *_Nullable plaintextData, YapDatabaseReadWriteTransaction *transaction) {
                        OWSLogDebug(@"decrypted secure message.");
                        successBlock(plaintextData, transaction);
                    }
                    failureBlock:^(NSError *_Nullable error) {
                        OWSLogError(@"decrypting secure message from address: %@ failed with error: %@",
                            envelopeAddress(envelope),
                            error);
                        OWSProdError([OWSAnalyticsEvents messageManagerErrorCouldNotHandleSecureMessage]);
                        failureBlock();
                    }];
                // Return to avoid double-acknowledging.
                return;
            }
            case SSKProtoEnvelopeTypePrekeyBundle: {
                [self decryptPreKeyBundle:envelope
                    successBlock:^(NSData *_Nullable plaintextData, YapDatabaseReadWriteTransaction *transaction) {
                        OWSLogDebug(@"decrypted pre-key whisper message");
                        successBlock(plaintextData, transaction);
                    }
                    failureBlock:^(NSError *_Nullable error) {
                        OWSLogError(@"decrypting pre-key whisper message from address: %@ failed "
                                    @"with error: %@",
                            envelopeAddress(envelope),
                            error);
                        OWSProdError([OWSAnalyticsEvents messageManagerErrorCouldNotHandlePrekeyBundle]);
                        failureBlock();
                    }];
                // Return to avoid double-acknowledging.
                return;
            }
            // These message types don't have a payload to decrypt.
            case SSKProtoEnvelopeTypeReceipt:
            case SSKProtoEnvelopeTypeKeyExchange:
            case SSKProtoEnvelopeTypeUnknown: {
                [self.dbConnection readWriteWithBlock:^(YapDatabaseReadWriteTransaction *transaction) {
                    successBlock(nil, transaction);
                }];
                // Return to avoid double-acknowledging.
                return;
            }
            default:
                OWSLogWarn(@"Received unhandled envelope type: %d", (int)envelope.type);
                break;
        }
    } @catch (NSException *exception) {
        OWSFailDebug(@"Received an invalid envelope: %@", exception.debugDescription);
        OWSProdFail([OWSAnalyticsEvents messageManagerErrorInvalidProtocolMessage]);

        [[OWSPrimaryStorage.sharedManager newDatabaseConnection]
            readWriteWithBlock:^(YapDatabaseReadWriteTransaction *transaction) {
                TSErrorMessage *errorMessage = [TSErrorMessage corruptedMessageInUnknownThread];
                [[SSKEnvironment shared].notificationsManager notifyUserForThreadlessErrorMessage:errorMessage
                                                                                      transaction:transaction];
            }];
    }

    failureBlock();
}

- (void)decryptSecureMessage:(SSKProtoEnvelope *)envelope
                successBlock:(DecryptSuccessBlock)successBlock
                failureBlock:(void (^)(NSError *_Nullable error))failureBlock
{
    OWSAssertDebug(envelope);
    OWSAssertDebug(successBlock);
    OWSAssertDebug(failureBlock);

    [self decryptEnvelope:envelope
            cipherTypeName:@"Secure Message"
        cipherMessageBlock:^(NSData *encryptedData) {
            return [[WhisperMessage alloc] initWithData:encryptedData];
        }
              successBlock:successBlock
              failureBlock:failureBlock];
}

- (void)decryptPreKeyBundle:(SSKProtoEnvelope *)envelope
               successBlock:(DecryptSuccessBlock)successBlock
               failureBlock:(void (^)(NSError *_Nullable error))failureBlock
{
    OWSAssertDebug(envelope);
    OWSAssertDebug(successBlock);
    OWSAssertDebug(failureBlock);

    // Check whether we need to refresh our PreKeys every time we receive a PreKeyWhisperMessage.
    [TSPreKeyManager checkPreKeys];

    [self decryptEnvelope:envelope
            cipherTypeName:@"PreKey Bundle"
        cipherMessageBlock:^(NSData *encryptedData) {
            return [[PreKeyWhisperMessage alloc] initWithData:encryptedData];
        }
              successBlock:successBlock
              failureBlock:failureBlock];
}

- (void)decryptEnvelope:(SSKProtoEnvelope *)envelope
         cipherTypeName:(NSString *)cipherTypeName
     cipherMessageBlock:(id<CipherMessage> (^_Nonnull)(NSData *))cipherMessageBlock
           successBlock:(DecryptSuccessBlock)successBlock
           failureBlock:(void (^)(NSError *_Nullable error))failureBlock
{
    OWSAssertDebug(envelope);
    OWSAssertDebug(cipherTypeName.length > 0);
    OWSAssertDebug(cipherMessageBlock);
    OWSAssertDebug(successBlock);
    OWSAssertDebug(failureBlock);

    OWSPrimaryStorage *primaryStorage = self.primaryStorage;
    NSString *recipientId = envelope.source;
    int deviceId = envelope.sourceDevice;

    // DEPRECATED - Remove `legacyMessage` after all clients have been upgraded.
    NSData *encryptedData = envelope.content ?: envelope.legacyMessage;
    if (!encryptedData) {
        OWSProdFail([OWSAnalyticsEvents messageManagerErrorMessageEnvelopeHasNoContent]);
        failureBlock(nil);
        return;
    }

    [self.dbConnection
        asyncReadWriteWithBlock:^(YapDatabaseReadWriteTransaction *_Nonnull transaction) {
            @try {
                id<CipherMessage> cipherMessage = cipherMessageBlock(encryptedData);
                SessionCipher *cipher = [[SessionCipher alloc] initWithSessionStore:primaryStorage
                                                                        preKeyStore:primaryStorage
                                                                  signedPreKeyStore:primaryStorage
                                                                   identityKeyStore:self.identityManager
                                                                        recipientId:recipientId
                                                                           deviceId:deviceId];

                NSData *plaintextData = [[cipher decrypt:cipherMessage protocolContext:transaction] removePadding];
                successBlock(plaintextData, transaction);
            } @catch (NSException *exception) {
                dispatch_async(dispatch_get_global_queue(DISPATCH_QUEUE_PRIORITY_DEFAULT, 0), ^{
                    [self processException:exception envelope:envelope];
                    NSString *errorDescription = [NSString
                        stringWithFormat:@"Exception while decrypting %@: %@", cipherTypeName, exception.description];
                    NSError *error = OWSErrorWithCodeDescription(OWSErrorCodeFailedToDecryptMessage, errorDescription);
                    failureBlock(error);
                });
            }
        }];
}

- (void)processException:(NSException *)exception envelope:(SSKProtoEnvelope *)envelope
{
    OWSLogError(
        @"Got exception: %@ of type: %@ with reason: %@", exception.description, exception.name, exception.reason);


    [self.dbConnection readWriteWithBlock:^(YapDatabaseReadWriteTransaction *transaction) {
        TSErrorMessage *errorMessage;

        if ([exception.name isEqualToString:NoSessionException]) {
            OWSProdErrorWEnvelope([OWSAnalyticsEvents messageManagerErrorNoSession], envelope);
            errorMessage = [TSErrorMessage missingSessionWithEnvelope:envelope withTransaction:transaction];
        } else if ([exception.name isEqualToString:InvalidKeyException]) {
            OWSProdErrorWEnvelope([OWSAnalyticsEvents messageManagerErrorInvalidKey], envelope);
            errorMessage = [TSErrorMessage invalidKeyExceptionWithEnvelope:envelope withTransaction:transaction];
        } else if ([exception.name isEqualToString:InvalidKeyIdException]) {
            OWSProdErrorWEnvelope([OWSAnalyticsEvents messageManagerErrorInvalidKeyId], envelope);
            errorMessage = [TSErrorMessage invalidKeyExceptionWithEnvelope:envelope withTransaction:transaction];
        } else if ([exception.name isEqualToString:DuplicateMessageException]) {
            // Duplicate messages are dismissed
            return;
        } else if ([exception.name isEqualToString:InvalidVersionException]) {
            OWSProdErrorWEnvelope([OWSAnalyticsEvents messageManagerErrorInvalidMessageVersion], envelope);
            errorMessage = [TSErrorMessage invalidVersionWithEnvelope:envelope withTransaction:transaction];
        } else if ([exception.name isEqualToString:UntrustedIdentityKeyException]) {
            // Should no longer get here, since we now record the new identity for incoming messages.
            OWSProdErrorWEnvelope([OWSAnalyticsEvents messageManagerErrorUntrustedIdentityKeyException], envelope);
            OWSFailDebug(@"Failed to trust identity on incoming message from: %@", envelopeAddress(envelope));
            return;
        } else {
            OWSProdErrorWEnvelope([OWSAnalyticsEvents messageManagerErrorCorruptMessage], envelope);
            errorMessage = [TSErrorMessage corruptedMessageWithEnvelope:envelope withTransaction:transaction];
        }

        OWSAssertDebug(errorMessage);
        if (errorMessage != nil) {
            [errorMessage saveWithTransaction:transaction];
            [self notifyUserForErrorMessage:errorMessage envelope:envelope transaction:transaction];
        }
    }];
}

- (void)notifyUserForErrorMessage:(TSErrorMessage *)errorMessage
                         envelope:(SSKProtoEnvelope *)envelope
                      transaction:(YapDatabaseReadWriteTransaction *)transaction
{
    TSThread *contactThread = [TSContactThread getOrCreateThreadWithContactId:envelope.source transaction:transaction];
    [[SSKEnvironment shared].notificationsManager notifyUserForErrorMessage:errorMessage
                                                                     thread:contactThread
                                                                transaction:transaction];
}

@end

NS_ASSUME_NONNULL_END<|MERGE_RESOLUTION|>--- conflicted
+++ resolved
@@ -120,15 +120,9 @@
     @try {
         OWSLogInfo(@"decrypting envelope: %@", [self descriptionForEnvelope:envelope]);
 
-<<<<<<< HEAD
         OWSAssertDebug(envelope.source.length > 0);
-        if ([self isEnvelopeBlocked:envelope]) {
+        if ([self isEnvelopeSenderBlocked:envelope]) {
             OWSLogInfo(@"ignoring blocked envelope: %@", envelope.source);
-=======
-        OWSAssert(envelope.source.length > 0);
-        if ([self isEnvelopeSenderBlocked:envelope]) {
-            DDLogInfo(@"%@ ignoring blocked envelope: %@", self.logTag, envelope.source);
->>>>>>> e7f9598e
             failureBlock();
             return;
         }
